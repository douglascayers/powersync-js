--- conflicted
+++ resolved
@@ -9,13 +9,8 @@
   },
   "dependencies": {
     "@azure/core-asynciterator-polyfill": "^1.0.2",
-<<<<<<< HEAD
-    "@expo/vector-icons": "^14.0.0",
+    "@expo/vector-icons": "^14.0.3",
     "@journeyapps/react-native-quick-sqlite": "^2.0.0",
-=======
-    "@expo/vector-icons": "^14.0.3",
-    "@journeyapps/react-native-quick-sqlite": "^1.4.0",
->>>>>>> 4aa8a673
     "@powersync/attachments": "workspace:*",
     "@powersync/common": "workspace:*",
     "@powersync/react": "workspace:*",
