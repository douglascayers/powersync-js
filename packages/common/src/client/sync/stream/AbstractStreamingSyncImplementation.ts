import Logger, { ILogger } from 'js-logger';

import { SyncStatus, SyncStatusOptions } from '../../../db/crud/SyncStatus.js';
import { AbortOperation } from '../../../utils/AbortOperation.js';
import { BaseListener, BaseObserver, Disposable } from '../../../utils/BaseObserver.js';
import { onAbortPromise, throttleLeadingTrailing } from '../../../utils/async.js';
import { BucketChecksum, BucketDescription, BucketStorageAdapter, Checkpoint } from '../bucket/BucketStorageAdapter.js';
import { CrudEntry } from '../bucket/CrudEntry.js';
import { SyncDataBucket } from '../bucket/SyncDataBucket.js';
import { AbstractRemote, SyncStreamOptions, FetchStrategy } from './AbstractRemote.js';
import {
  BucketRequest,
  StreamingSyncLine,
  StreamingSyncRequestParameterType,
  isStreamingKeepalive,
  isStreamingSyncCheckpoint,
  isStreamingSyncCheckpointComplete,
  isStreamingSyncCheckpointDiff,
  isStreamingSyncCheckpointPartiallyComplete,
  isStreamingSyncData
} from './streaming-sync-types.js';
import { DataStream } from 'src/utils/DataStream.js';
import { InternalProgressInformation } from 'src/db/crud/SyncProgress.js';

export enum LockType {
  CRUD = 'crud',
  SYNC = 'sync'
}

export enum SyncStreamConnectionMethod {
  HTTP = 'http',
  WEB_SOCKET = 'web-socket'
}

/**
 * Abstract Lock to be implemented by various JS environments
 */
export interface LockOptions<T> {
  callback: () => Promise<T>;
  type: LockType;
  signal?: AbortSignal;
}

export interface AbstractStreamingSyncImplementationOptions extends AdditionalConnectionOptions {
  adapter: BucketStorageAdapter;
  uploadCrud: () => Promise<void>;
  /**
   * An identifier for which PowerSync DB this sync implementation is
   * linked to. Most commonly DB name, but not restricted to DB name.
   */
  identifier?: string;
  logger?: ILogger;
  remote: AbstractRemote;
}

export interface StreamingSyncImplementationListener extends BaseListener {
  /**
   * Triggered whenever a status update has been attempted to be made or
   * refreshed.
   */
  statusUpdated?: ((statusUpdate: SyncStatusOptions) => void) | undefined;
  /**
   * Triggers whenever the status' members have changed in value
   */
  statusChanged?: ((status: SyncStatus) => void) | undefined;
}

/**
 * Configurable options to be used when connecting to the PowerSync
 * backend instance.
 */
export interface PowerSyncConnectionOptions extends BaseConnectionOptions, AdditionalConnectionOptions {}

/** @internal */
export interface BaseConnectionOptions {
  /**
   * The connection method to use when streaming updates from
   * the PowerSync backend instance.
   * Defaults to a HTTP streaming connection.
   */
  connectionMethod?: SyncStreamConnectionMethod;

  /**
   * The fetch strategy to use when streaming updates from the PowerSync backend instance.
   */
  fetchStrategy?: FetchStrategy;

  /**
   * These parameters are passed to the sync rules, and will be available under the`user_parameters` object.
   */
  params?: Record<string, StreamingSyncRequestParameterType>;
}

/** @internal */
export interface AdditionalConnectionOptions {
  /**
   * Delay for retrying sync streaming operations
   * from the PowerSync backend after an error occurs.
   */
  retryDelayMs?: number;
  /**
   * Backend Connector CRUD operations are throttled
   * to occur at most every `crudUploadThrottleMs`
   * milliseconds.
   */
  crudUploadThrottleMs?: number;
}

/** @internal */
export type RequiredAdditionalConnectionOptions = Required<AdditionalConnectionOptions>;

export interface StreamingSyncImplementation extends BaseObserver<StreamingSyncImplementationListener>, Disposable {
  /**
   * Connects to the sync service
   */
  connect(options?: PowerSyncConnectionOptions): Promise<void>;
  /**
   * Disconnects from the sync services.
   * @throws if not connected or if abort is not controlled internally
   */
  disconnect(): Promise<void>;
  getWriteCheckpoint: () => Promise<string>;
  hasCompletedSync: () => Promise<boolean>;
  isConnected: boolean;
  lastSyncedAt?: Date;
  syncStatus: SyncStatus;
  triggerCrudUpload: () => void;
  waitForReady(): Promise<void>;
  waitForStatus(status: SyncStatusOptions): Promise<void>;
  waitUntilStatusMatches(predicate: (status: SyncStatus) => boolean): Promise<void>;
}

export const DEFAULT_CRUD_UPLOAD_THROTTLE_MS = 1000;
export const DEFAULT_RETRY_DELAY_MS = 5000;

export const DEFAULT_STREAMING_SYNC_OPTIONS = {
  retryDelayMs: DEFAULT_RETRY_DELAY_MS,
  logger: Logger.get('PowerSyncStream'),
  crudUploadThrottleMs: DEFAULT_CRUD_UPLOAD_THROTTLE_MS
};

export type RequiredPowerSyncConnectionOptions = Required<BaseConnectionOptions>;

export const DEFAULT_STREAM_CONNECTION_OPTIONS: RequiredPowerSyncConnectionOptions = {
  connectionMethod: SyncStreamConnectionMethod.WEB_SOCKET,
  fetchStrategy: FetchStrategy.Buffered,
  params: {}
};

// The priority we assume when we receive checkpoint lines where no priority is set.
// This is the default priority used by the sync service, but can be set to an arbitrary
// value since sync services without priorities also won't send partial sync completion
// messages.
const FALLBACK_PRIORITY = 3;

export abstract class AbstractStreamingSyncImplementation
  extends BaseObserver<StreamingSyncImplementationListener>
  implements StreamingSyncImplementation
{
  protected _lastSyncedAt: Date | null;
  protected options: AbstractStreamingSyncImplementationOptions;
  protected abortController: AbortController | null;
  protected crudUpdateListener?: () => void;
  protected streamingSyncPromise?: Promise<void>;
  private pendingCrudUpload?: Promise<void>;

  syncStatus: SyncStatus;
  private syncStatusOptions: SyncStatusOptions;
  triggerCrudUpload: () => void;

  constructor(options: AbstractStreamingSyncImplementationOptions) {
    super();
    this.options = { ...DEFAULT_STREAMING_SYNC_OPTIONS, ...options };

    this.syncStatusOptions = {
      connected: false,
      connecting: false,
      lastSyncedAt: undefined,
      dataFlow: {
        uploading: false,
        downloading: false
      }
    };
    this.syncStatus = new SyncStatus(this.syncStatusOptions);
    this.abortController = null;

    this.triggerCrudUpload = throttleLeadingTrailing(() => {
      if (!this.syncStatus.connected || this.pendingCrudUpload != null) {
        return;
      }

      this.pendingCrudUpload = new Promise((resolve) => {
        this._uploadAllCrud().finally(() => {
          this.pendingCrudUpload = undefined;
          resolve();
        });
      });
    }, this.options.crudUploadThrottleMs!);
  }

  async waitForReady() {}

  waitForStatus(status: SyncStatusOptions): Promise<void> {
    return this.waitUntilStatusMatches((currentStatus) => {
      /**
       * Match only the partial status options provided in the
       * matching status
       */
      const matchPartialObject = (compA: object, compB: object) => {
        return Object.entries(compA).every(([key, value]) => {
          const comparisonBValue = compB[key];
          if (typeof value == 'object' && typeof comparisonBValue == 'object') {
            return matchPartialObject(value, comparisonBValue);
          }
          return value == comparisonBValue;
        });
      };

      return matchPartialObject(status, currentStatus);
    });
  }

  waitUntilStatusMatches(predicate: (status: SyncStatus) => boolean): Promise<void> {
    return new Promise((resolve) => {
      if (predicate(this.syncStatus)) {
        resolve();
        return;
      }

      const l = this.registerListener({
        statusChanged: (updatedStatus) => {
          if (predicate(updatedStatus)) {
            resolve();
            l?.();
          }
        }
      });
    });
  }

  get lastSyncedAt() {
    const lastSynced = this.syncStatus.lastSyncedAt;
    return lastSynced && new Date(lastSynced);
  }

  get isConnected() {
    return this.syncStatus.connected;
  }

  protected get logger() {
    return this.options.logger!;
  }

  async dispose() {
    this.crudUpdateListener?.();
    this.crudUpdateListener = undefined;
  }

  abstract obtainLock<T>(lockOptions: LockOptions<T>): Promise<T>;

  async hasCompletedSync() {
    return this.options.adapter.hasCompletedSync();
  }

  async getWriteCheckpoint(): Promise<string> {
    const clientId = await this.options.adapter.getClientId();
    let path = `/write-checkpoint2.json?client_id=${clientId}`;
    const response = await this.options.remote.get(path);
    return response['data']['write_checkpoint'] as string;
  }

  protected async _uploadAllCrud(): Promise<void> {
    return this.obtainLock({
      type: LockType.CRUD,
      callback: async () => {
        /**
         * Keep track of the first item in the CRUD queue for the last `uploadCrud` iteration.
         */
        let checkedCrudItem: CrudEntry | undefined;

        while (true) {
          this.updateSyncStatus({
            dataFlow: {
              uploading: true
            }
          });
          try {
            /**
             * This is the first item in the FIFO CRUD queue.
             */
            const nextCrudItem = await this.options.adapter.nextCrudItem();
            if (nextCrudItem) {
              if (nextCrudItem.clientId == checkedCrudItem?.clientId) {
                // This will force a higher log level than exceptions which are caught here.
                this.logger.warn(`Potentially previously uploaded CRUD entries are still present in the upload queue.
Make sure to handle uploads and complete CRUD transactions or batches by calling and awaiting their [.complete()] method.
The next upload iteration will be delayed.`);
                throw new Error('Delaying due to previously encountered CRUD item.');
              }

              checkedCrudItem = nextCrudItem;
              await this.options.uploadCrud();
              this.updateSyncStatus({
                dataFlow: {
                  uploadError: undefined
                }
              });
            } else {
              // Uploading is completed
              await this.options.adapter.updateLocalTarget(() => this.getWriteCheckpoint());
              break;
            }
          } catch (ex) {
            checkedCrudItem = undefined;
            this.updateSyncStatus({
              dataFlow: {
                uploading: false,
                uploadError: ex
              }
            });
            await this.delayRetry();
            if (!this.isConnected) {
              // Exit the upload loop if the sync stream is no longer connected
              break;
            }
            this.logger.debug(
              `Caught exception when uploading. Upload will retry after a delay. Exception: ${ex.message}`
            );
          } finally {
            this.updateSyncStatus({
              dataFlow: {
                uploading: false
              }
            });
          }
        }
      }
    });
  }

  async connect(options?: PowerSyncConnectionOptions) {
    if (this.abortController) {
      await this.disconnect();
    }

    this.abortController = new AbortController();
    this.streamingSyncPromise = this.streamingSync(this.abortController.signal, options);

    // Return a promise that resolves when the connection status is updated
    return new Promise<void>((resolve) => {
      const l = this.registerListener({
        statusUpdated: (update) => {
          // This is triggered as soon as a connection is read from
          if (typeof update.connected == 'undefined') {
            // only concern with connection updates
            return;
          }

          if (update.connected == false) {
            /**
             * This function does not reject if initial connect attempt failed
             */
            this.logger.warn('Initial connect attempt did not successfully connect to server');
          }

          resolve();
          l();
        }
      });
    });
  }

  async disconnect(): Promise<void> {
    if (!this.abortController) {
      return;
    }

    // This might be called multiple times
    if (!this.abortController.signal.aborted) {
      this.abortController.abort(new AbortOperation('Disconnect has been requested'));
    }

    // Await any pending operations before completing the disconnect operation
    try {
      await this.streamingSyncPromise;
    } catch (ex) {
      // The operation might have failed, all we care about is if it has completed
      this.logger.warn(ex);
    }
    this.streamingSyncPromise = undefined;

    this.abortController = null;
    this.updateSyncStatus({ connected: false, connecting: false });
  }

  /**
   * @deprecated use [connect instead]
   */
  async streamingSync(signal?: AbortSignal, options?: PowerSyncConnectionOptions): Promise<void> {
    if (!signal) {
      this.abortController = new AbortController();
      signal = this.abortController.signal;
    }

    /**
     * Listen for CRUD updates and trigger upstream uploads
     */
    this.crudUpdateListener = this.options.adapter.registerListener({
      crudUpdate: () => this.triggerCrudUpload()
    });

    /**
     * Create a new abort controller which aborts items downstream.
     * This is needed to close any previous connections on exception.
     */
    let nestedAbortController = new AbortController();

    signal.addEventListener('abort', () => {
      /**
       * A request for disconnect was received upstream. Relay the request
       * to the nested abort controller.
       */
      nestedAbortController.abort(signal?.reason ?? new AbortOperation('Received command to disconnect from upstream'));
      this.crudUpdateListener?.();
      this.crudUpdateListener = undefined;
      this.updateSyncStatus({
        connected: false,
        connecting: false,
        dataFlow: {
          downloading: false,
          downloadProgress: null
        }
      });
    });

    /**
     * This loops runs until [retry] is false or the abort signal is set to aborted.
     * Aborting the nestedAbortController will:
     *  - Abort any pending fetch requests
     *  - Close any sync stream ReadableStreams (which will also close any established network requests)
     */
    while (true) {
      this.updateSyncStatus({ connecting: true });
      try {
        if (signal?.aborted) {
          break;
        }
        await this.streamingSyncIteration(nestedAbortController.signal, options);
        // Continue immediately, streamingSyncIteration will wait before completing if necessary.
      } catch (ex) {
        /**
         * Either:
         *  - A network request failed with a failed connection or not OKAY response code.
         *  - There was a sync processing error.
         * This loop will retry.
         * The nested abort controller will cleanup any open network requests and streams.
         * The WebRemote should only abort pending fetch requests or close active Readable streams.
         */
        if (ex instanceof AbortOperation) {
          this.logger.warn(ex);
        } else {
          this.logger.error(ex);
        }

        this.updateSyncStatus({
          dataFlow: {
            downloadError: ex
          }
        });

        // On error, wait a little before retrying
        await this.delayRetry();
      } finally {
        if (!signal.aborted) {
          nestedAbortController.abort(new AbortOperation('Closing sync stream network requests before retry.'));
          nestedAbortController = new AbortController();
        }

        this.updateSyncStatus({
          connected: false,
          connecting: true // May be unnecessary
        });
      }
    }

    // Mark as disconnected if here
    this.updateSyncStatus({ connected: false, connecting: false });
  }

  private async collectLocalBucketState(): Promise<[BucketRequest[], Map<string, BucketDescription | null>]> {
    const bucketEntries = await this.options.adapter.getBucketStates();
    const req: BucketRequest[] = bucketEntries.map((entry) => ({
      name: entry.bucket,
      after: entry.op_id
    }));
    const localDescriptions = new Map<string, BucketDescription | null>();
    for (const entry of bucketEntries) {
      localDescriptions.set(entry.bucket, null);
    }

    return [req, localDescriptions];
  }

  protected async streamingSyncIteration(
    signal: AbortSignal,
    options?: PowerSyncConnectionOptions
  ): Promise<void> {
    await this.obtainLock({
      type: LockType.SYNC,
      signal,
      callback: async () => {
        const resolvedOptions: RequiredPowerSyncConnectionOptions = {
          ...DEFAULT_STREAM_CONNECTION_OPTIONS,
          ...(options ?? {})
        };

        this.logger.debug('Streaming sync iteration started');
        this.options.adapter.startSession();
        let [req, bucketMap] = await this.collectLocalBucketState();

        // These are compared by reference
        let targetCheckpoint: Checkpoint | null = null;
        let validatedCheckpoint: Checkpoint | null = null;
        let appliedCheckpoint: Checkpoint | null = null;

        const clientId = await this.options.adapter.getClientId();

        this.logger.debug('Requesting stream from server');

        const syncOptions: SyncStreamOptions = {
          path: '/sync/stream',
          abortSignal: signal,
          data: {
            buckets: req,
            include_checksum: true,
            raw_data: true,
            parameters: resolvedOptions.params,
            client_id: clientId
          }
        };

        let stream: DataStream<StreamingSyncLine>;
        if (resolvedOptions?.connectionMethod == SyncStreamConnectionMethod.HTTP) {
          stream = await this.options.remote.postStream(syncOptions);
        } else {
          stream = await this.options.remote.socketStream({
            ...syncOptions,
            ...{ fetchStrategy: resolvedOptions.fetchStrategy }
          });
        }

        this.logger.debug('Stream established. Processing events');

        while (!stream.closed) {
          const line = await stream.read();
          if (!line) {
            // The stream has closed while waiting
            return;
          }

          // A connection is active and messages are being received
          if (!this.syncStatus.connected) {
            // There is a connection now
            Promise.resolve().then(() => this.triggerCrudUpload());
            this.updateSyncStatus({
              connected: true
            });
          }

          if (isStreamingSyncCheckpoint(line)) {
            targetCheckpoint = line.checkpoint;
            const bucketsToDelete = new Set<string>(bucketMap.keys());
            const newBuckets = new Map<string, BucketDescription>();
            for (const checksum of line.checkpoint.buckets) {
              newBuckets.set(checksum.bucket, {
                name: checksum.bucket,
                priority: checksum.priority ?? FALLBACK_PRIORITY
              });
              bucketsToDelete.delete(checksum.bucket);
            }
            if (bucketsToDelete.size > 0) {
              this.logger.debug('Removing buckets', [...bucketsToDelete]);
            }
            bucketMap = newBuckets;
            await this.options.adapter.removeBuckets([...bucketsToDelete]);
            await this.options.adapter.setTargetCheckpoint(targetCheckpoint);
            await this.updateSyncStatusForStartingCheckpoint(targetCheckpoint);
          } else if (isStreamingSyncCheckpointComplete(line)) {
            const result = await this.applyCheckpoint(targetCheckpoint!, signal);
            if (result.endIteration) {
              return;
            } else if (result.applied) {
              appliedCheckpoint = targetCheckpoint;
<<<<<<< HEAD
              this.logger.debug('validated checkpoint', appliedCheckpoint);
              this.updateSyncStatus({
                connected: true,
                lastSyncedAt: new Date(),
                dataFlow: {
                  downloading: false,
                  downloadProgress: null,
                  downloadError: undefined
                }
              });
=======
>>>>>>> fc90fba0
            }
            validatedCheckpoint = targetCheckpoint;
          } else if (isStreamingSyncCheckpointPartiallyComplete(line)) {
            const priority = line.partial_checkpoint_complete.priority;
            this.logger.debug('Partial checkpoint complete', priority);
            const result = await this.options.adapter.syncLocalDatabase(targetCheckpoint!, priority);
            if (!result.checkpointValid) {
              // This means checksums failed. Start again with a new checkpoint.
              // TODO: better back-off
              await new Promise((resolve) => setTimeout(resolve, 50));
              return;
            } else if (!result.ready) {
              // If we have pending uploads, we can't complete new checkpoints outside of priority 0.
              // We'll resolve this for a complete checkpoint.
            } else {
              // We'll keep on downloading, but can report that this priority is synced now.
              this.logger.debug('partial checkpoint validation succeeded');

              // All states with a higher priority can be deleted since this partial sync includes them.
              const priorityStates = this.syncStatus.priorityStatusEntries.filter((s) => s.priority <= priority);
              priorityStates.push({
                priority,
                lastSyncedAt: new Date(),
                hasSynced: true
              });

              this.updateSyncStatus({
                connected: true,
                priorityStatusEntries: priorityStates
              });
            }
          } else if (isStreamingSyncCheckpointDiff(line)) {
            // TODO: It may be faster to just keep track of the diff, instead of the entire checkpoint
            if (targetCheckpoint == null) {
              throw new Error('Checkpoint diff without previous checkpoint');
            }
            const diff = line.checkpoint_diff;
            const newBuckets = new Map<string, BucketChecksum>();
            for (const checksum of targetCheckpoint.buckets) {
              newBuckets.set(checksum.bucket, checksum);
            }
            for (const checksum of diff.updated_buckets) {
              newBuckets.set(checksum.bucket, checksum);
            }
            for (const bucket of diff.removed_buckets) {
              newBuckets.delete(bucket);
            }

            const newCheckpoint: Checkpoint = {
              last_op_id: diff.last_op_id,
              buckets: [...newBuckets.values()],
              write_checkpoint: diff.write_checkpoint
            };
            targetCheckpoint = newCheckpoint;
            await this.updateSyncStatusForStartingCheckpoint(targetCheckpoint);

            bucketMap = new Map();
            newBuckets.forEach((checksum, name) =>
              bucketMap.set(name, {
                name: checksum.bucket,
                priority: checksum.priority ?? FALLBACK_PRIORITY
              })
            );

            const bucketsToDelete = diff.removed_buckets;
            if (bucketsToDelete.length > 0) {
              this.logger.debug('Remove buckets', bucketsToDelete);
            }
            await this.options.adapter.removeBuckets(bucketsToDelete);
            await this.options.adapter.setTargetCheckpoint(targetCheckpoint);
          } else if (isStreamingSyncData(line)) {
            const { data } = line;
            const previousProgress = this.syncStatusOptions.dataFlow?.downloadProgress;
            let updatedProgress: InternalProgressInformation | null = null;
            if (previousProgress) {
              updatedProgress = { ...previousProgress };
              const progressForBucket = updatedProgress[data.bucket];
              if (progressForBucket) {
                updatedProgress[data.bucket] = {
                  ...progressForBucket,
                  sinceLast: progressForBucket.sinceLast + data.data.length
                };
              }
            }

            this.updateSyncStatus({
              dataFlow: {
                downloading: true,
                downloadProgress: updatedProgress
              }
            });
            await this.options.adapter.saveSyncData({ buckets: [SyncDataBucket.fromRow(data)] });
          } else if (isStreamingKeepalive(line)) {
            const remaining_seconds = line.token_expires_in;
            if (remaining_seconds == 0) {
              // Connection would be closed automatically right after this
              this.logger.debug('Token expiring; reconnect');
              /**
               * For a rare case where the backend connector does not update the token
               * (uses the same one), this should have some delay.
               */
              await this.delayRetry();
              return ;
            }
            this.triggerCrudUpload();
          } else {
            this.logger.debug('Sync complete');

            if (targetCheckpoint === appliedCheckpoint) {
              this.updateSyncStatus({
                connected: true,
                lastSyncedAt: new Date(),
                priorityStatusEntries: [],
                dataFlow: {
                  downloadError: undefined
                }
              });
            } else if (validatedCheckpoint === targetCheckpoint) {
              const result = await this.applyCheckpoint(targetCheckpoint!, signal);
              if (result.endIteration) {
                return;
              } else if (result.applied) {
                appliedCheckpoint = targetCheckpoint;
<<<<<<< HEAD
                this.updateSyncStatus({
                  connected: true,
                  lastSyncedAt: new Date(),
                  priorityStatusEntries: [],
                  dataFlow: {
                    downloading: false,
                    downloadProgress: null,
                    downloadError: undefined
                  }
                });
=======
>>>>>>> fc90fba0
              }
            }
          }
        }
        this.logger.debug('Stream input empty');
        // Connection closed. Likely due to auth issue.
        return;
      }
    });
  }

<<<<<<< HEAD
  private async updateSyncStatusForStartingCheckpoint(checkpoint: Checkpoint) {
    const localProgress = await this.options.adapter.getBucketOperationProgress();
    const progress: InternalProgressInformation = {};

    for (const bucket of checkpoint.buckets) {
      const savedProgress = localProgress[bucket.bucket];
      progress[bucket.bucket] = {
        // The fallback priority doesn't matter here, but 3 is the one newer versions of the sync service
        // will use by default.
        priority: bucket.priority ?? 3,
        atLast: savedProgress?.atLast ?? 0,
        sinceLast: savedProgress?.sinceLast ?? 0,
        targetCount: bucket.count ?? 0
      };
    }

    this.updateSyncStatus({
      dataFlow: {
        downloading: true,
        downloadProgress: progress
      }
    });
=======
  private async applyCheckpoint(checkpoint: Checkpoint, abort: AbortSignal) {
    let result = await this.options.adapter.syncLocalDatabase(checkpoint);
    const pending = this.pendingCrudUpload;

    if (!result.checkpointValid) {
      this.logger.debug('Checksum mismatch in checkpoint, will reconnect');
      // This means checksums failed. Start again with a new checkpoint.
      // TODO: better back-off
      await new Promise((resolve) => setTimeout(resolve, 50));
      return { applied: false, endIteration: true };
    } else if (!result.ready && pending != null) {
      // We have pending entries in the local upload queue or are waiting to confirm a write
      // checkpoint, which prevented this checkpoint from applying. Wait for that to complete and
      // try again.
      this.logger.debug(
        'Could not apply checkpoint due to local data. Waiting for in-progress upload before retrying.'
      );
      await Promise.race([pending, onAbortPromise(abort)]);

      if (abort.aborted) {
        return { applied: false, endIteration: true };
      }

      // Try again now that uploads have completed.
      result = await this.options.adapter.syncLocalDatabase(checkpoint);
    }

    if (result.checkpointValid && result.ready) {
      this.logger.debug('validated checkpoint', checkpoint);
      this.updateSyncStatus({
        connected: true,
        lastSyncedAt: new Date(),
        dataFlow: {
          downloading: false,
          downloadError: undefined
        }
      });

      return { applied: true, endIteration: false };
    } else {
      this.logger.debug('Could not apply checkpoint. Waiting for next sync complete line.');
      return { applied: false, endIteration: false };
    }
>>>>>>> fc90fba0
  }

  protected updateSyncStatus(options: SyncStatusOptions) {
    const updatedStatus = new SyncStatus({
      connected: options.connected ?? this.syncStatus.connected,
      connecting: !options.connected && (options.connecting ?? this.syncStatus.connecting),
      lastSyncedAt: options.lastSyncedAt ?? this.syncStatus.lastSyncedAt,
      dataFlow: {
        ...this.syncStatus.dataFlowStatus,
        ...options.dataFlow
      },
      priorityStatusEntries: options.priorityStatusEntries ?? this.syncStatus.priorityStatusEntries
    });

    if (!this.syncStatus.isEqual(updatedStatus)) {
      Object.assign(this.syncStatusOptions, options);
      this.syncStatus = updatedStatus;
      // Only trigger this is there was a change
      this.iterateListeners((cb) => cb.statusChanged?.(updatedStatus));
    }

    // trigger this for all updates
    this.iterateListeners((cb) => cb.statusUpdated?.(options));
  }

  private async delayRetry() {
    return new Promise((resolve) => setTimeout(resolve, this.options.retryDelayMs));
  }
}<|MERGE_RESOLUTION|>--- conflicted
+++ resolved
@@ -591,19 +591,6 @@
               return;
             } else if (result.applied) {
               appliedCheckpoint = targetCheckpoint;
-<<<<<<< HEAD
-              this.logger.debug('validated checkpoint', appliedCheckpoint);
-              this.updateSyncStatus({
-                connected: true,
-                lastSyncedAt: new Date(),
-                dataFlow: {
-                  downloading: false,
-                  downloadProgress: null,
-                  downloadError: undefined
-                }
-              });
-=======
->>>>>>> fc90fba0
             }
             validatedCheckpoint = targetCheckpoint;
           } else if (isStreamingSyncCheckpointPartiallyComplete(line)) {
@@ -727,19 +714,6 @@
                 return;
               } else if (result.applied) {
                 appliedCheckpoint = targetCheckpoint;
-<<<<<<< HEAD
-                this.updateSyncStatus({
-                  connected: true,
-                  lastSyncedAt: new Date(),
-                  priorityStatusEntries: [],
-                  dataFlow: {
-                    downloading: false,
-                    downloadProgress: null,
-                    downloadError: undefined
-                  }
-                });
-=======
->>>>>>> fc90fba0
               }
             }
           }
@@ -751,7 +725,6 @@
     });
   }
 
-<<<<<<< HEAD
   private async updateSyncStatusForStartingCheckpoint(checkpoint: Checkpoint) {
     const localProgress = await this.options.adapter.getBucketOperationProgress();
     const progress: InternalProgressInformation = {};
@@ -774,7 +747,8 @@
         downloadProgress: progress
       }
     });
-=======
+  }
+
   private async applyCheckpoint(checkpoint: Checkpoint, abort: AbortSignal) {
     let result = await this.options.adapter.syncLocalDatabase(checkpoint);
     const pending = this.pendingCrudUpload;
@@ -809,6 +783,7 @@
         lastSyncedAt: new Date(),
         dataFlow: {
           downloading: false,
+          downloadProgress: null,
           downloadError: undefined
         }
       });
@@ -818,7 +793,6 @@
       this.logger.debug('Could not apply checkpoint. Waiting for next sync complete line.');
       return { applied: false, endIteration: false };
     }
->>>>>>> fc90fba0
   }
 
   protected updateSyncStatus(options: SyncStatusOptions) {
