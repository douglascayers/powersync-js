import { Mutex } from 'async-mutex';
import { EventIterator } from 'event-iterator';
import Logger, { ILogger } from 'js-logger';
import {
  BatchedUpdateNotification,
  DBAdapter,
  QueryResult,
  Transaction,
  UpdateNotification,
  convertToBatchedUpdateNotification,
  convertToUpdateNotifications,
  isBatchedUpdateNotification
} from '../db/DBAdapter.js';
import { FULL_SYNC_PRIORITY } from '../db/crud/SyncProgress.js';
import { SyncPriorityStatus, SyncStatus } from '../db/crud/SyncStatus.js';
import { UploadQueueStats } from '../db/crud/UploadQueueStatus.js';
import { Schema } from '../db/schema/Schema.js';
import { BaseObserver } from '../utils/BaseObserver.js';
import { DisposeManager } from '../utils/DisposeManager.js';
import { mutexRunExclusive } from '../utils/mutex.js';
import { ConnectionManager } from './ConnectionManager.js';
import { SQLOpenFactory, SQLOpenOptions, isDBAdapter, isSQLOpenFactory, isSQLOpenOptions } from './SQLOpenFactory.js';
import { PowerSyncBackendConnector } from './connection/PowerSyncBackendConnector.js';
import { runOnSchemaChange } from './runOnSchemaChange.js';
import { BucketStorageAdapter, PSInternalTable } from './sync/bucket/BucketStorageAdapter.js';
import { CrudBatch } from './sync/bucket/CrudBatch.js';
import { CrudEntry, CrudEntryJSON } from './sync/bucket/CrudEntry.js';
import { CrudTransaction } from './sync/bucket/CrudTransaction.js';
import {
  DEFAULT_CRUD_UPLOAD_THROTTLE_MS,
  DEFAULT_RETRY_DELAY_MS,
  StreamingSyncImplementation,
  StreamingSyncImplementationListener,
  type AdditionalConnectionOptions,
  type PowerSyncConnectionOptions,
  type RequiredAdditionalConnectionOptions
} from './sync/stream/AbstractStreamingSyncImplementation.js';
import { sleep } from '../utils/async.js';

export interface DisconnectAndClearOptions {
  /** When set to false, data in local-only tables is preserved. */
  clearLocal?: boolean;
}

export interface BasePowerSyncDatabaseOptions extends AdditionalConnectionOptions {
  /** Schema used for the local database. */
  schema: Schema;
  /**
   * @deprecated Use {@link retryDelayMs} instead as this will be removed in future releases.
   */
  retryDelay?: number;
  logger?: ILogger;
}

export interface PowerSyncDatabaseOptions extends BasePowerSyncDatabaseOptions {
  /**
   * Source for a SQLite database connection.
   * This can be either:
   *  - A {@link DBAdapter} if providing an instantiated SQLite connection
   *  - A {@link SQLOpenFactory} which will be used to open a SQLite connection
   *  - {@link SQLOpenOptions} for opening a SQLite connection with a default {@link SQLOpenFactory}
   */
  database: DBAdapter | SQLOpenFactory | SQLOpenOptions;
}

export interface PowerSyncDatabaseOptionsWithDBAdapter extends BasePowerSyncDatabaseOptions {
  database: DBAdapter;
}
export interface PowerSyncDatabaseOptionsWithOpenFactory extends BasePowerSyncDatabaseOptions {
  database: SQLOpenFactory;
}
export interface PowerSyncDatabaseOptionsWithSettings extends BasePowerSyncDatabaseOptions {
  database: SQLOpenOptions;
}

export interface SQLWatchOptions {
  signal?: AbortSignal;
  tables?: string[];
  /** The minimum interval between queries. */
  throttleMs?: number;
  /**
   * @deprecated All tables specified in {@link tables} will be watched, including PowerSync tables with prefixes.
   *
   * Allows for watching any SQL table
   * by not removing PowerSync table name prefixes
   */
  rawTableNames?: boolean;
}

export interface WatchOnChangeEvent {
  changedTables: string[]; // kept for backwards compatibility
  update: BatchedUpdateNotification;
}

export interface WatchHandler {
  onResult: (results: QueryResult) => void;
  onError?: (error: Error) => void;
}

export interface WatchOnChangeHandler {
  onChange: (event: WatchOnChangeEvent) => Promise<void> | void;
  onError?: (error: Error) => void;
}

export interface PowerSyncDBListener extends StreamingSyncImplementationListener {
  initialized: () => void;
  schemaChanged: (schema: Schema) => void;
}

export interface PowerSyncCloseOptions {
  /**
   * Disconnect the sync stream client if connected.
   * This is usually true, but can be false for Web when using
   * multiple tabs and a shared sync provider.
   */
  disconnect?: boolean;
}

const POWERSYNC_TABLE_MATCH = /(^ps_data__|^ps_data_local__)/;

const DEFAULT_DISCONNECT_CLEAR_OPTIONS: DisconnectAndClearOptions = {
  clearLocal: true
};

export const DEFAULT_POWERSYNC_CLOSE_OPTIONS: PowerSyncCloseOptions = {
  disconnect: true
};

export const DEFAULT_WATCH_THROTTLE_MS = 30;

export const DEFAULT_POWERSYNC_DB_OPTIONS = {
  retryDelayMs: 5000,
  logger: Logger.get('PowerSyncDatabase'),
  crudUploadThrottleMs: DEFAULT_CRUD_UPLOAD_THROTTLE_MS
};

export const DEFAULT_CRUD_BATCH_LIMIT = 100;

/**
 * Requesting nested or recursive locks can block the application in some circumstances.
 * This default lock timeout will act as a failsafe to throw an error if a lock cannot
 * be obtained.
 */
export const DEFAULT_LOCK_TIMEOUT_MS = 120_000; // 2 mins

/**
 * Tests if the input is a {@link PowerSyncDatabaseOptionsWithSettings}
 * @internal
 */
export const isPowerSyncDatabaseOptionsWithSettings = (test: any): test is PowerSyncDatabaseOptionsWithSettings => {
  return typeof test == 'object' && isSQLOpenOptions(test.database);
};

export abstract class AbstractPowerSyncDatabase extends BaseObserver<PowerSyncDBListener> {
  /**
   * Transactions should be queued in the DBAdapter, but we also want to prevent
   * calls to `.execute` while an async transaction is running.
   */
  protected static transactionMutex: Mutex = new Mutex();

  /**
   * Returns true if the connection is closed.
   */
  closed: boolean;
  ready: boolean;

  /**
   * Current connection status.
   */
  currentStatus: SyncStatus;

  sdkVersion: string;

  protected bucketStorageAdapter: BucketStorageAdapter;
  protected _isReadyPromise: Promise<void>;
  protected connectionManager: ConnectionManager;

  get syncStreamImplementation() {
    return this.connectionManager.syncStreamImplementation;
  }

  protected _schema: Schema;

  private _database: DBAdapter;

  protected runExclusiveMutex: Mutex;

  constructor(options: PowerSyncDatabaseOptionsWithDBAdapter);
  constructor(options: PowerSyncDatabaseOptionsWithOpenFactory);
  constructor(options: PowerSyncDatabaseOptionsWithSettings);
  constructor(options: PowerSyncDatabaseOptions); // Note this is important for extending this class and maintaining API compatibility
  constructor(protected options: PowerSyncDatabaseOptions) {
    super();

    const { database, schema } = options;

    if (typeof schema?.toJSON != 'function') {
      throw new Error('The `schema` option should be provided and should be an instance of `Schema`.');
    }

    if (isDBAdapter(database)) {
      this._database = database;
    } else if (isSQLOpenFactory(database)) {
      this._database = database.openDB();
    } else if (isPowerSyncDatabaseOptionsWithSettings(options)) {
      this._database = this.openDBAdapter(options);
    } else {
      throw new Error('The provided `database` option is invalid.');
    }

    this.bucketStorageAdapter = this.generateBucketStorageAdapter();
    this.closed = false;
    this.currentStatus = new SyncStatus({});
    this.options = { ...DEFAULT_POWERSYNC_DB_OPTIONS, ...options };
    this._schema = schema;
    this.ready = false;
    this.sdkVersion = '';
    this.runExclusiveMutex = new Mutex();
    // Start async init
    this.connectionManager = new ConnectionManager({
      createSyncImplementation: async (connector, options) => {
        await this.waitForReady();

        return this.runExclusive(async () => {
          const sync = this.generateSyncStreamImplementation(connector, this.resolvedConnectionOptions(options));
          const onDispose = sync.registerListener({
            statusChanged: (status) => {
              this.currentStatus = new SyncStatus({
                ...status.toJSON(),
                hasSynced: this.currentStatus?.hasSynced || !!status.lastSyncedAt
              });
              this.iterateListeners((cb) => cb.statusChanged?.(this.currentStatus));
            }
          });
          await sync.waitForReady();

          return {
            sync,
            onDispose
          };
        });
      },
      logger: this.logger
    });
    this._isReadyPromise = this.initialize();
  }

  /**
   * Schema used for the local database.
   */
  get schema() {
    return this._schema;
  }

  /**
   * The underlying database.
   *
   * For the most part, behavior is the same whether querying on the underlying database, or on {@link AbstractPowerSyncDatabase}.
   */
  get database() {
    return this._database;
  }

  /**
   * Whether a connection to the PowerSync service is currently open.
   */
  get connected() {
    return this.currentStatus?.connected || false;
  }

  get connecting() {
    return this.currentStatus?.connecting || false;
  }

  /**
   * Opens the DBAdapter given open options using a default open factory
   */
  protected abstract openDBAdapter(options: PowerSyncDatabaseOptionsWithSettings): DBAdapter;

  protected abstract generateSyncStreamImplementation(
    connector: PowerSyncBackendConnector,
    options: RequiredAdditionalConnectionOptions
  ): StreamingSyncImplementation;

  protected abstract generateBucketStorageAdapter(): BucketStorageAdapter;

  /**
   * @returns A promise which will resolve once initialization is completed.
   */
  async waitForReady(): Promise<void> {
    if (this.ready) {
      return;
    }

    await this._isReadyPromise;
  }

  /**
   * Wait for the first sync operation to complete.
   *
   * @param request Either an abort signal (after which the promise will complete regardless of
   * whether a full sync was completed) or an object providing an abort signal and a priority target.
   * When a priority target is set, the promise may complete when all buckets with the given (or higher)
   * priorities have been synchronized. This can be earlier than a complete sync.
   * @returns A promise which will resolve once the first full sync has completed.
   */
  async waitForFirstSync(request?: AbortSignal | { signal?: AbortSignal; priority?: number }): Promise<void> {
    const signal = request instanceof AbortSignal ? request : request?.signal;
    const priority = request && 'priority' in request ? request.priority : undefined;

    const statusMatches =
      priority === undefined
        ? (status: SyncStatus) => status.hasSynced
        : (status: SyncStatus) => status.statusForPriority(priority).hasSynced;

    if (statusMatches(this.currentStatus)) {
      return;
    }
    return new Promise((resolve) => {
      const dispose = this.registerListener({
        statusChanged: (status) => {
          if (statusMatches(status)) {
            dispose();
            resolve();
          }
        }
      });

      signal?.addEventListener('abort', () => {
        dispose();
        resolve();
      });
    });
  }

  /**
   * Allows for extended implementations to execute custom initialization
   * logic as part of the total init process
   */
  abstract _initialize(): Promise<void>;

  /**
   * Entry point for executing initialization logic.
   * This is to be automatically executed in the constructor.
   */
  protected async initialize() {
    await this._initialize();
    await this.bucketStorageAdapter.init();
    await this._loadVersion();
    await this.updateSchema(this.options.schema);
    await this.updateHasSynced();
    await this.database.execute('PRAGMA RECURSIVE_TRIGGERS=TRUE');
    this.ready = true;
    this.iterateListeners((cb) => cb.initialized?.());
  }

  private async _loadVersion() {
    try {
      const { version } = await this.database.get<{ version: string }>('SELECT powersync_rs_version() as version');
      this.sdkVersion = version;
    } catch (e) {
      throw new Error(`The powersync extension is not loaded correctly. Details: ${e.message}`);
    }
    let versionInts: number[];
    try {
      versionInts = this.sdkVersion!.split(/[.\/]/)
        .slice(0, 3)
        .map((n) => parseInt(n));
    } catch (e) {
      throw new Error(
        `Unsupported powersync extension version. Need >=0.3.11 <1.0.0, got: ${this.sdkVersion}. Details: ${e.message}`
      );
    }

    // Validate >=0.3.11 <1.0.0
    if (versionInts[0] != 0 || versionInts[1] < 3 || (versionInts[1] == 3 && versionInts[2] < 11)) {
      throw new Error(`Unsupported powersync extension version. Need >=0.3.11 <1.0.0, got: ${this.sdkVersion}`);
    }
  }

  protected async updateHasSynced() {
    const result = await this.database.getAll<{ priority: number; last_synced_at: string }>(
      'SELECT priority, last_synced_at FROM ps_sync_state ORDER BY priority DESC'
    );
    let lastCompleteSync: Date | undefined;
    const priorityStatusEntries: SyncPriorityStatus[] = [];

    for (const { priority, last_synced_at } of result) {
      const parsedDate = new Date(last_synced_at + 'Z');

      if (priority == FULL_SYNC_PRIORITY) {
        // This lowest-possible priority represents a complete sync.
        lastCompleteSync = parsedDate;
      } else {
        priorityStatusEntries.push({ priority, hasSynced: true, lastSyncedAt: parsedDate });
      }
    }

    const hasSynced = lastCompleteSync != null;
    const updatedStatus = new SyncStatus({
      ...this.currentStatus.toJSON(),
      hasSynced,
      priorityStatusEntries,
      lastSyncedAt: lastCompleteSync
    });

    if (!updatedStatus.isEqual(this.currentStatus)) {
      this.currentStatus = updatedStatus;
      this.iterateListeners((l) => l.statusChanged?.(this.currentStatus));
    }
  }

  /**
   * Replace the schema with a new version. This is for advanced use cases - typically the schema should just be specified once in the constructor.
   *
   * Cannot be used while connected - this should only be called before {@link AbstractPowerSyncDatabase.connect}.
   */
  async updateSchema(schema: Schema) {
    if (this.syncStreamImplementation) {
      throw new Error('Cannot update schema while connected');
    }

    /**
     * TODO
     * Validations only show a warning for now.
     * The next major release should throw an exception.
     */
    try {
      schema.validate();
    } catch (ex) {
      this.options.logger?.warn('Schema validation failed. Unexpected behaviour could occur', ex);
    }
    this._schema = schema;

    await this.database.execute('SELECT powersync_replace_schema(?)', [JSON.stringify(this.schema.toJSON())]);
    await this.database.refreshSchema();
    this.iterateListeners(async (cb) => cb.schemaChanged?.(schema));
  }

  get logger() {
    return this.options.logger!;
  }

  /**
   * Wait for initialization to complete.
   * While initializing is automatic, this helps to catch and report initialization errors.
   */
  async init() {
    return this.waitForReady();
  }

  // Use the options passed in during connect, or fallback to the options set during database creation or fallback to the default options
  resolvedConnectionOptions(options?: PowerSyncConnectionOptions): RequiredAdditionalConnectionOptions {
    return {
      ...options,
      retryDelayMs:
        options?.retryDelayMs ?? this.options.retryDelayMs ?? this.options.retryDelay ?? DEFAULT_RETRY_DELAY_MS,
      crudUploadThrottleMs:
        options?.crudUploadThrottleMs ?? this.options.crudUploadThrottleMs ?? DEFAULT_CRUD_UPLOAD_THROTTLE_MS
    };
  }

  /**
   * Locking mechanism for exclusively running critical portions of connect/disconnect operations.
   * Locking here is mostly only important on web for multiple tab scenarios.
   */
  protected runExclusive<T>(callback: () => Promise<T>): Promise<T> {
    return this.runExclusiveMutex.runExclusive(callback);
  }

  /**
   * Connects to stream of events from the PowerSync instance.
   */
  async connect(connector: PowerSyncBackendConnector, options?: PowerSyncConnectionOptions) {
    return this.connectionManager.connect(connector, options);
  }

  /**
   * Close the sync connection.
   *
   * Use {@link connect} to connect again.
   */
  async disconnect() {
    return this.connectionManager.disconnect();
  }

  /**
   *  Disconnect and clear the database.
   *  Use this when logging out.
   *  The database can still be queried after this is called, but the tables
   *  would be empty.
   *
   * To preserve data in local-only tables, set clearLocal to false.
   */
  async disconnectAndClear(options = DEFAULT_DISCONNECT_CLEAR_OPTIONS) {
    await this.disconnect();
    await this.waitForReady();

    const { clearLocal } = options;

    // TODO DB name, verify this is necessary with extension
    await this.database.writeTransaction(async (tx) => {
      await tx.execute('SELECT powersync_clear(?)', [clearLocal ? 1 : 0]);
    });

    // The data has been deleted - reset the sync status
    this.currentStatus = new SyncStatus({});
    this.iterateListeners((l) => l.statusChanged?.(this.currentStatus));
  }

  /**
   * Close the database, releasing resources.
   *
   * Also disconnects any active connection.
   *
   * Once close is called, this connection cannot be used again - a new one
   * must be constructed.
   */
  async close(options: PowerSyncCloseOptions = DEFAULT_POWERSYNC_CLOSE_OPTIONS) {
    await this.waitForReady();

    if (this.closed) {
      return;
    }

    const { disconnect } = options;
    if (disconnect) {
      await this.disconnect();
    }

    await this.connectionManager.close();
    await this.database.close();
    this.closed = true;
  }

  /**
   * Get upload queue size estimate and count.
   */
  async getUploadQueueStats(includeSize?: boolean): Promise<UploadQueueStats> {
    return this.readTransaction(async (tx) => {
      if (includeSize) {
        const result = await tx.execute(
          `SELECT SUM(cast(data as blob) + 20) as size, count(*) as count FROM ${PSInternalTable.CRUD}`
        );

        const row = result.rows!.item(0);
        return new UploadQueueStats(row?.count ?? 0, row?.size ?? 0);
      } else {
        const result = await tx.execute(`SELECT count(*) as count FROM ${PSInternalTable.CRUD}`);
        const row = result.rows!.item(0);
        return new UploadQueueStats(row?.count ?? 0);
      }
    });
  }

  /**
   * Get a batch of CRUD data to upload.
   *
   * Returns null if there is no data to upload.
   *
   * Use this from the {@link PowerSyncBackendConnector.uploadData} callback.
   *
   * Once the data have been successfully uploaded, call {@link CrudBatch.complete} before
   * requesting the next batch.
   *
   * Use {@link limit} to specify the maximum number of updates to return in a single
   * batch.
   *
   * This method does include transaction ids in the result, but does not group
   * data by transaction. One batch may contain data from multiple transactions,
   * and a single transaction may be split over multiple batches.
   *
   * @param limit Maximum number of CRUD entries to include in the batch
   * @returns A batch of CRUD operations to upload, or null if there are none
   */
  async getCrudBatch(limit: number = DEFAULT_CRUD_BATCH_LIMIT): Promise<CrudBatch | null> {
    const result = await this.getAll<CrudEntryJSON>(
      `SELECT id, tx_id, data FROM ${PSInternalTable.CRUD} ORDER BY id ASC LIMIT ?`,
      [limit + 1]
    );

    const all: CrudEntry[] = result.map((row) => CrudEntry.fromRow(row)) ?? [];

    let haveMore = false;
    if (all.length > limit) {
      all.pop();
      haveMore = true;
    }
    if (all.length == 0) {
      return null;
    }

    const last = all[all.length - 1];
    return new CrudBatch(all, haveMore, async (writeCheckpoint?: string) =>
      this.handleCrudCheckpoint(last.clientId, writeCheckpoint)
    );
  }

  /**
   * Get the next recorded transaction to upload.
   *
   * Returns null if there is no data to upload.
   *
   * Use this from the {@link PowerSyncBackendConnector.uploadData} callback.
   *
   * Once the data have been successfully uploaded, call {@link CrudTransaction.complete} before
   * requesting the next transaction.
   *
   * Unlike {@link getCrudBatch}, this only returns data from a single transaction at a time.
   * All data for the transaction is loaded into memory.
   *
   * @returns A transaction of CRUD operations to upload, or null if there are none
   */
  async getNextCrudTransaction(): Promise<CrudTransaction | null> {
    return await this.readTransaction(async (tx) => {
      const first = await tx.getOptional<CrudEntryJSON>(
        `SELECT id, tx_id, data FROM ${PSInternalTable.CRUD} ORDER BY id ASC LIMIT 1`
      );

      if (!first) {
        return null;
      }
      const txId = first.tx_id;

      let all: CrudEntry[];
      if (!txId) {
        all = [CrudEntry.fromRow(first)];
      } else {
        const result = await tx.getAll<CrudEntryJSON>(
          `SELECT id, tx_id, data FROM ${PSInternalTable.CRUD} WHERE tx_id = ? ORDER BY id ASC`,
          [txId]
        );
        all = result.map((row) => CrudEntry.fromRow(row));
      }

      const last = all[all.length - 1];

      return new CrudTransaction(
        all,
        async (writeCheckpoint?: string) => this.handleCrudCheckpoint(last.clientId, writeCheckpoint),
        txId
      );
    });
  }

  /**
   * Get an unique client id for this database.
   *
   * The id is not reset when the database is cleared, only when the database is deleted.
   *
   * @returns A unique identifier for the database instance
   */
  async getClientId(): Promise<string> {
    return this.bucketStorageAdapter.getClientId();
  }

  private async handleCrudCheckpoint(lastClientId: number, writeCheckpoint?: string) {
    return this.writeTransaction(async (tx) => {
      await tx.execute(`DELETE FROM ${PSInternalTable.CRUD} WHERE id <= ?`, [lastClientId]);
      if (writeCheckpoint) {
        const check = await tx.execute(`SELECT 1 FROM ${PSInternalTable.CRUD} LIMIT 1`);
        if (!check.rows?.length) {
          await tx.execute(`UPDATE ${PSInternalTable.BUCKETS} SET target_op = CAST(? as INTEGER) WHERE name='$local'`, [
            writeCheckpoint
          ]);
        }
      } else {
        await tx.execute(`UPDATE ${PSInternalTable.BUCKETS} SET target_op = CAST(? as INTEGER) WHERE name='$local'`, [
          this.bucketStorageAdapter.getMaxOpId()
        ]);
      }
    });
  }

  /**
   * Execute a SQL write (INSERT/UPDATE/DELETE) query
   * and optionally return results.
   *
   * @param sql The SQL query to execute
   * @param parameters Optional array of parameters to bind to the query
   * @returns The query result as an object with structured key-value pairs
   */
  async execute(sql: string, parameters?: any[]) {
    await this.waitForReady();
    return this.database.execute(sql, parameters);
  }

  /**
   * Execute a SQL write (INSERT/UPDATE/DELETE) query directly on the database without any PowerSync processing.
   * This bypasses certain PowerSync abstractions and is useful for accessing the raw database results.
   *
   * @param sql The SQL query to execute
   * @param parameters Optional array of parameters to bind to the query
   * @returns The raw query result from the underlying database as a nested array of raw values, where each row is
   * represented as an array of column values without field names.
   */
  async executeRaw(sql: string, parameters?: any[]) {
    await this.waitForReady();
    return this.database.executeRaw(sql, parameters);
  }

  /**
   * Execute a write query (INSERT/UPDATE/DELETE) multiple times with each parameter set
   * and optionally return results.
   * This is faster than executing separately with each parameter set.
   *
   * @param sql The SQL query to execute
   * @param parameters Optional 2D array of parameter sets, where each inner array is a set of parameters for one execution
   * @returns The query result
   */
  async executeBatch(sql: string, parameters?: any[][]) {
    await this.waitForReady();
    return this.database.executeBatch(sql, parameters);
  }

  /**
   *  Execute a read-only query and return results.
   *
   * @param sql The SQL query to execute
   * @param parameters Optional array of parameters to bind to the query
   * @returns An array of results
   */
  async getAll<T>(sql: string, parameters?: any[]): Promise<T[]> {
    await this.waitForReady();
    return this.database.getAll(sql, parameters);
  }

  /**
   * Execute a read-only query and return the first result, or null if the ResultSet is empty.
   *
   * @param sql The SQL query to execute
   * @param parameters Optional array of parameters to bind to the query
   * @returns The first result if found, or null if no results are returned
   */
  async getOptional<T>(sql: string, parameters?: any[]): Promise<T | null> {
    await this.waitForReady();
    return this.database.getOptional(sql, parameters);
  }

  /**
   * Execute a read-only query and return the first result, error if the ResultSet is empty.
   *
   * @param sql The SQL query to execute
   * @param parameters Optional array of parameters to bind to the query
   * @returns The first result matching the query
   * @throws Error if no rows are returned
   */
  async get<T>(sql: string, parameters?: any[]): Promise<T> {
    await this.waitForReady();
    return this.database.get(sql, parameters);
  }

  /**
   * Takes a read lock, without starting a transaction.
   * In most cases, {@link readTransaction} should be used instead.
   */
  async readLock<T>(callback: (db: DBAdapter) => Promise<T>) {
    await this.waitForReady();
    return mutexRunExclusive(AbstractPowerSyncDatabase.transactionMutex, () => callback(this.database));
  }

  /**
   * Takes a global lock, without starting a transaction.
   * In most cases, {@link writeTransaction} should be used instead.
   */
  async writeLock<T>(callback: (db: DBAdapter) => Promise<T>) {
    await this.waitForReady();
    return mutexRunExclusive(AbstractPowerSyncDatabase.transactionMutex, async () => {
      const res = await callback(this.database);
      return res;
    });
  }

  /**
   * Open a read-only transaction.
   * Read transactions can run concurrently to a write transaction.
   * Changes from any write transaction are not visible to read transactions started before it.
   *
   * @param callback Function to execute within the transaction
   * @param lockTimeout Time in milliseconds to wait for a lock before throwing an error
   * @returns The result of the callback
   * @throws Error if the lock cannot be obtained within the timeout period
   */
  async readTransaction<T>(
    callback: (tx: Transaction) => Promise<T>,
    lockTimeout: number = DEFAULT_LOCK_TIMEOUT_MS
  ): Promise<T> {
    await this.waitForReady();
    return this.database.readTransaction(
      async (tx) => {
        const res = await callback({ ...tx });
        await tx.rollback();
        return res;
      },
      { timeoutMs: lockTimeout }
    );
  }

  /**
   * Open a read-write transaction.
   * This takes a global lock - only one write transaction can execute against the database at a time.
   * Statements within the transaction must be done on the provided {@link Transaction} interface.
   *
   * @param callback Function to execute within the transaction
   * @param lockTimeout Time in milliseconds to wait for a lock before throwing an error
   * @returns The result of the callback
   * @throws Error if the lock cannot be obtained within the timeout period
   */
  async writeTransaction<T>(
    callback: (tx: Transaction) => Promise<T>,
    lockTimeout: number = DEFAULT_LOCK_TIMEOUT_MS
  ): Promise<T> {
    await this.waitForReady();
    return this.database.writeTransaction(
      async (tx) => {
        const res = await callback(tx);
        await tx.commit();
        return res;
      },
      { timeoutMs: lockTimeout }
    );
  }

  /**
   * This version of `watch` uses {@link AsyncGenerator}, for documentation see {@link watchWithAsyncGenerator}.
   * Can be overloaded to use a callback handler instead, for documentation see {@link watchWithCallback}.
   *
   * @example
   * ```javascript
   * async *attachmentIds() {
   *   for await (const result of this.powersync.watch(
   *     `SELECT photo_id as id FROM todos WHERE photo_id IS NOT NULL`,
   *     []
   *   )) {
   *     yield result.rows?._array.map((r) => r.id) ?? [];
   *   }
   * }
   * ```
   */
  watch(sql: string, parameters?: any[], options?: SQLWatchOptions): AsyncIterable<QueryResult>;
  /**
   * See {@link watchWithCallback}.
   *
   * @example
   * ```javascript
   * onAttachmentIdsChange(onResult) {
   *   this.powersync.watch(
   *     `SELECT photo_id as id FROM todos WHERE photo_id IS NOT NULL`,
   *     [],
   *     {
   *       onResult: (result) => onResult(result.rows?._array.map((r) => r.id) ?? [])
   *     }
   *   );
   * }
   * ```
   */
  watch(sql: string, parameters?: any[], handler?: WatchHandler, options?: SQLWatchOptions): void;

  watch(
    sql: string,
    parameters?: any[],
    handlerOrOptions?: WatchHandler | SQLWatchOptions,
    maybeOptions?: SQLWatchOptions
  ): void | AsyncIterable<QueryResult> {
    if (handlerOrOptions && typeof handlerOrOptions === 'object' && 'onResult' in handlerOrOptions) {
      const handler = handlerOrOptions as WatchHandler;
      const options = maybeOptions;

      return this.watchWithCallback(sql, parameters, handler, options);
    }

    const options = handlerOrOptions as SQLWatchOptions | undefined;
    return this.watchWithAsyncGenerator(sql, parameters, options);
  }

  /**
   * Execute a read query every time the source tables are modified.
   * Use {@link SQLWatchOptions.throttleMs} to specify the minimum interval between queries.
   * Source tables are automatically detected using `EXPLAIN QUERY PLAN`.
   *
   * Note that the `onChange` callback member of the handler is required.
   *
   * @param sql The SQL query to execute
   * @param parameters Optional array of parameters to bind to the query
   * @param handler Callbacks for handling results and errors
   * @param options Options for configuring watch behavior
   */
  watchWithCallback(sql: string, parameters?: any[], handler?: WatchHandler, options?: SQLWatchOptions): void {
    const { onResult, onError = (e: Error) => this.options.logger?.error(e) } = handler ?? {};
    if (!onResult) {
      throw new Error('onResult is required');
    }

    const watchQuery = async (abortSignal: AbortSignal) => {
      try {
        const resolvedTables = await this.resolveTables(sql, parameters, options);
        // Fetch initial data
        const result = await this.executeReadOnly(sql, parameters);
        onResult(result);

        this.onChangeWithCallback(
          {
            onChange: async () => {
              try {
                const result = await this.executeReadOnly(sql, parameters);
                onResult(result);
              } catch (error) {
                onError?.(error);
              }
            },
            onError
          },
          {
            ...(options ?? {}),
            tables: resolvedTables,
            // Override the abort signal since we intercept it
            signal: abortSignal
          }
        );
      } catch (error) {
        onError?.(error);
      }
    };

    runOnSchemaChange(watchQuery, this, options);
  }

  /**
   * Execute a read query every time the source tables are modified.
   * Use {@link SQLWatchOptions.throttleMs} to specify the minimum interval between queries.
   * Source tables are automatically detected using `EXPLAIN QUERY PLAN`.
   *
   * @param sql The SQL query to execute
   * @param parameters Optional array of parameters to bind to the query
   * @param options Options for configuring watch behavior
   * @returns An AsyncIterable that yields QueryResults whenever the data changes
   */
  watchWithAsyncGenerator(sql: string, parameters?: any[], options?: SQLWatchOptions): AsyncIterable<QueryResult> {
    return new EventIterator<QueryResult>((eventOptions) => {
      const handler: WatchHandler = {
        onResult: (result) => {
          eventOptions.push(result);
        },
        onError: (error) => {
          eventOptions.fail(error);
        }
      };

      this.watchWithCallback(sql, parameters, handler, options);

      options?.signal?.addEventListener('abort', () => {
        eventOptions.stop();
      });
    });
  }

  /**
   * Resolves the list of tables that are used in a SQL query.
   * If tables are specified in the options, those are used directly.
   * Otherwise, analyzes the query using EXPLAIN to determine which tables are accessed.
   *
   * @param sql The SQL query to analyze
   * @param parameters Optional parameters for the SQL query
   * @param options Optional watch options that may contain explicit table list
   * @returns Array of table names that the query depends on
   */
  async resolveTables(sql: string, parameters?: any[], options?: SQLWatchOptions): Promise<string[]> {
    const resolvedTables = options?.tables ? [...options.tables] : [];
    if (!options?.tables) {
      const explained = await this.getAll<{ opcode: string; p3: number; p2: number }>(`EXPLAIN ${sql}`, parameters);
      const rootPages = explained
        .filter((row) => row.opcode == 'OpenRead' && row.p3 == 0 && typeof row.p2 == 'number')
        .map((row) => row.p2);
      const tables = await this.getAll<{ tbl_name: string }>(
        `SELECT DISTINCT tbl_name FROM sqlite_master WHERE rootpage IN (SELECT json_each.value FROM json_each(?))`,
        [JSON.stringify(rootPages)]
      );
      for (const table of tables) {
        resolvedTables.push(table.tbl_name.replace(POWERSYNC_TABLE_MATCH, ''));
      }
    }

    return resolvedTables;
  }

  /**
   * This version of `onChange` uses {@link AsyncGenerator}, for documentation see {@link onChangeWithAsyncGenerator}.
   * Can be overloaded to use a callback handler instead, for documentation see {@link onChangeWithCallback}.
   *
   * @example
   * ```javascript
   * async monitorChanges() {
   *   for await (const event of this.powersync.onChange({tables: ['todos']})) {
   *     console.log('Detected change event:', event);
   *   }
   * }
   * ```
   */
  onChange(options?: SQLWatchOptions): AsyncIterable<WatchOnChangeEvent>;
  /**
   * See {@link onChangeWithCallback}.
   *
   * @example
   * ```javascript
   * monitorChanges() {
   *   this.powersync.onChange({
   *     onChange: (event) => {
   *       console.log('Change detected:', event);
   *     }
   *   }, { tables: ['todos'] });
   * }
   * ```
   */
  onChange(handler?: WatchOnChangeHandler, options?: SQLWatchOptions): () => void;

  onChange(
    handlerOrOptions?: WatchOnChangeHandler | SQLWatchOptions,
    maybeOptions?: SQLWatchOptions
  ): (() => void) | AsyncIterable<WatchOnChangeEvent> {
    if (handlerOrOptions && typeof handlerOrOptions === 'object' && 'onChange' in handlerOrOptions) {
      const handler = handlerOrOptions as WatchOnChangeHandler;
      const options = maybeOptions;

      return this.onChangeWithCallback(handler, options);
    }

    const options = handlerOrOptions as SQLWatchOptions | undefined;
    return this.onChangeWithAsyncGenerator(options);
  }

  /**
   * Invoke the provided callback on any changes to any of the specified tables.
   *
   * This is preferred over {@link watchWithCallback} when multiple queries need to be performed
   * together when data is changed.
   *
   * Note that the `onChange` callback member of the handler is required.
   *
   * @param handler Callbacks for handling change events and errors
   * @param options Options for configuring watch behavior
   * @returns A dispose function to stop watching for changes
   */
  onChangeWithCallback(handler?: WatchOnChangeHandler, options?: SQLWatchOptions): () => void {
    const { onChange, onError = (error: Error) => this.options.logger?.error(error) } = handler ?? {};
    if (!onChange) {
      throw new Error('onChange is required');
    }

    const resolvedOptions = options ?? {};
    const watchedTables = new Set<string>(
      (resolvedOptions?.tables ?? []).flatMap((table) => [table, `ps_data__${table}`, `ps_data_local__${table}`])
    );
    const updatedTables = new Array<UpdateNotification>();
    const throttleMs = resolvedOptions.throttleMs ?? DEFAULT_WATCH_THROTTLE_MS;

    const disposeManager = new DisposeManager();

    const dispose = () => disposeManager.dispose();

    if (resolvedOptions.signal?.aborted || this.closed) {
      return dispose;
    }
<<<<<<< HEAD

    // Periodically flush the accumulated updates from the db listener.
    let isFlushing = false;
    const flushIntervalId = setInterval(async () => {
      // Skip if we're already flushing.
      // Will retry in the next interval.
      if (isFlushing) {
        return;
      }
      try {
        // Prevent concurrent flushes.
        isFlushing = true;
        await flushTableUpdates();
      } catch (error) {
        onError?.(error);
      } finally {
        // Allow future flush attempts.
        isFlushing = false;
      }
    }, throttleMs);

    const flushTableUpdates = async () => {
      // Get snapshot of the updated tables to avoid race conditions
      // between async operations here and the listener that adds updates.
      const updatesToFlush = [...updatedTables];
      // Reset the queue to begin collecting new updates by the listener.
      updatedTables.length = 0;
      // Skip if we're already disposed.
      if (disposeManager.isDisposed()) {
        return;
      }
      // Dispose then skip if we're closed.
      if (this.closed) {
        disposeManager.dispose();
        return;
      }
      // Broadcast the updates.
      const update = convertToBatchedUpdateNotification(updatesToFlush);
      if (update.tables.length > 0) {
        await onChange({ changedTables: update.tables, update });
      }
    };

=======

    let isFlushing = false;
    let lastFlushTime = 0;

    // Don't flush more often than the throttle interval.
    const throttleFlush = async () => {
      const timeSinceLastFlush = Date.now() - lastFlushTime;
      if (timeSinceLastFlush < throttleMs) {
        await sleep(throttleMs - timeSinceLastFlush);
      }
      lastFlushTime = Date.now();
    };

    // Periodically flush the accumulated updates from the db listener.
    const triggerFlush = async () => {
      // Skip if we're already flushing.
      // Will retry when more updates arrive.
      if (isFlushing) {
        return;
      }
      try {
        isFlushing = true;
        // Keep flushing until no more changes are pending
        while (updatedTables.length > 0) {
          await throttleFlush();
          await executeFlush();
        }
      } catch (error) {
        onError?.(error);
      } finally {
        // Allow future flush attempts.
        isFlushing = false;
      }
    };

    const executeFlush = async () => {
      // Get snapshot of the updated tables to avoid race conditions
      // between async operations here and the listener that adds updates.
      const updatesToFlush = [...updatedTables];
      // Reset the queue to begin collecting new updates by the listener.
      updatedTables.length = 0;
      // Skip if we're already disposed.
      if (disposeManager.isDisposed()) {
        return;
      }
      // Dispose then skip if we're closed.
      if (this.closed) {
        disposeManager.dispose();
        return;
      }
      // Broadcast the updates.
      const update = convertToBatchedUpdateNotification(updatesToFlush);
      if (update.tables.length > 0) {
        await onChange({ changedTables: update.tables, update });
      }
    };

>>>>>>> 29f6253d
    const disposeListener = this.database.registerListener({
      tablesUpdated: (update) => {
        try {
          if (isBatchedUpdateNotification(update)) {
            const rawUpdates = convertToUpdateNotifications(update);
            for (const rawUpdate of rawUpdates) {
              if (watchedTables.has(rawUpdate.table)) {
                updatedTables.push(rawUpdate);
              }
            }
          } else {
            if (watchedTables.has(update.table)) {
              updatedTables.push(update);
            }
          }
<<<<<<< HEAD
=======
          triggerFlush();
>>>>>>> 29f6253d
        } catch (error) {
          onError?.(error);
        }
      }
    });

    disposeManager.add(() => disposeListener());
<<<<<<< HEAD
    disposeManager.add(() => clearInterval(flushIntervalId));
=======
>>>>>>> 29f6253d

    if (resolvedOptions.signal) {
      disposeManager.disposeOnAbort(resolvedOptions.signal);
    }

    return dispose;
  }

  /**
   * Create a Stream of changes to any of the specified tables.
   *
   * This is preferred over {@link watchWithAsyncGenerator} when multiple queries need to be performed
   * together when data is changed.
   *
   * Note: do not declare this as `async *onChange` as it will not work in React Native.
   *
   * @param options Options for configuring watch behavior
   * @returns An AsyncIterable that yields change events whenever the specified tables change
   */
  onChangeWithAsyncGenerator(options?: SQLWatchOptions): AsyncIterable<WatchOnChangeEvent> {
    const resolvedOptions = options ?? {};

    return new EventIterator<WatchOnChangeEvent>((eventOptions) => {
      const dispose = this.onChangeWithCallback(
        {
          onChange: (event): void => {
            eventOptions.push(event);
          },
          onError: (error) => {
            eventOptions.fail(error);
          }
        },
        options
      );

      resolvedOptions.signal?.addEventListener('abort', () => {
        eventOptions.stop();
        // Maybe fail?
      });

      return () => dispose();
    });
  }

  /**
   * @ignore
   */
  private async executeReadOnly(sql: string, params?: any[]) {
    await this.waitForReady();
    return this.database.readLock((tx) => tx.execute(sql, params));
  }
}<|MERGE_RESOLUTION|>--- conflicted
+++ resolved
@@ -1060,51 +1060,6 @@
     if (resolvedOptions.signal?.aborted || this.closed) {
       return dispose;
     }
-<<<<<<< HEAD
-
-    // Periodically flush the accumulated updates from the db listener.
-    let isFlushing = false;
-    const flushIntervalId = setInterval(async () => {
-      // Skip if we're already flushing.
-      // Will retry in the next interval.
-      if (isFlushing) {
-        return;
-      }
-      try {
-        // Prevent concurrent flushes.
-        isFlushing = true;
-        await flushTableUpdates();
-      } catch (error) {
-        onError?.(error);
-      } finally {
-        // Allow future flush attempts.
-        isFlushing = false;
-      }
-    }, throttleMs);
-
-    const flushTableUpdates = async () => {
-      // Get snapshot of the updated tables to avoid race conditions
-      // between async operations here and the listener that adds updates.
-      const updatesToFlush = [...updatedTables];
-      // Reset the queue to begin collecting new updates by the listener.
-      updatedTables.length = 0;
-      // Skip if we're already disposed.
-      if (disposeManager.isDisposed()) {
-        return;
-      }
-      // Dispose then skip if we're closed.
-      if (this.closed) {
-        disposeManager.dispose();
-        return;
-      }
-      // Broadcast the updates.
-      const update = convertToBatchedUpdateNotification(updatesToFlush);
-      if (update.tables.length > 0) {
-        await onChange({ changedTables: update.tables, update });
-      }
-    };
-
-=======
 
     let isFlushing = false;
     let lastFlushTime = 0;
@@ -1162,7 +1117,6 @@
       }
     };
 
->>>>>>> 29f6253d
     const disposeListener = this.database.registerListener({
       tablesUpdated: (update) => {
         try {
@@ -1178,10 +1132,7 @@
               updatedTables.push(update);
             }
           }
-<<<<<<< HEAD
-=======
           triggerFlush();
->>>>>>> 29f6253d
         } catch (error) {
           onError?.(error);
         }
@@ -1189,10 +1140,6 @@
     });
 
     disposeManager.add(() => disposeListener());
-<<<<<<< HEAD
-    disposeManager.add(() => clearInterval(flushIntervalId));
-=======
->>>>>>> 29f6253d
 
     if (resolvedOptions.signal) {
       disposeManager.disposeOnAbort(resolvedOptions.signal);
