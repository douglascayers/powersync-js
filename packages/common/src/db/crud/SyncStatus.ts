--- conflicted
+++ resolved
@@ -113,7 +113,6 @@
   }
 
   /**
-<<<<<<< HEAD
    * A realtime progress report on how many operations have been downloaded and
    * how many are necessary in total to complete the next sync iteration.
    *
@@ -129,14 +128,9 @@
   }
 
   /**
-   * Reports a pair of {@link SyncStatus#hasSynced} and {@link SyncStatus#lastSyncedAt} fields that apply
-   * to a specific bucket priority instead of the entire sync operation.
-   *
-=======
    * Reports the sync status (a pair of {@link SyncStatus#hasSynced} and {@link SyncStatus#lastSyncedAt} fields) 
    * for a specific bucket priority level.
    * 
->>>>>>> fc90fba0
    * When buckets with different priorities are declared, PowerSync may choose to synchronize higher-priority
    * buckets first. When a consistent view over all buckets for all priorities up until the given priority is
    * reached, PowerSync makes data from those buckets available before lower-priority buckets have finished
