--- conflicted
+++ resolved
@@ -50,8 +50,6 @@
 }
 
 /**
-<<<<<<< HEAD
-=======
  * Sleep for a given number of milliseconds.
  */
 export function sleep(ms: number) {
@@ -59,7 +57,6 @@
 }
 
 /**
->>>>>>> 29f6253d
  * Race a promise against an abort signal.
  * Returns a promise that resolves early if the signal is aborted before the
  * original promise resolves.
