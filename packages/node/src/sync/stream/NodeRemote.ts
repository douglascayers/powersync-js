--- conflicted
+++ resolved
@@ -37,16 +37,11 @@
     const dispatcher = options?.dispatcher ?? new EnvHttpProxyAgent();
 
     super(connector, logger, {
-<<<<<<< HEAD
-      fetchImplementation: options?.fetchImplementation ?? new NodeFetchProvider(),
-      ...(options ?? {})
-=======
-      ...(options ?? {}),
       fetchImplementation: options?.fetchImplementation ?? new NodeFetchProvider(),
       fetchOptions: {
         dispatcher
-      }
->>>>>>> b3205e29
+      },
+      ...(options ?? {})
     });
   }
 
