import {
  AbstractPowerSyncDatabase,
  AbstractRemoteOptions,
  AbstractStreamingSyncImplementation,
  AdditionalConnectionOptions,
  BucketStorageAdapter,
  DBAdapter,
  DEFAULT_REMOTE_LOGGER,
  PowerSyncBackendConnector,
  PowerSyncConnectionOptions,
  PowerSyncDatabaseOptions,
  PowerSyncDatabaseOptionsWithSettings,
  RequiredAdditionalConnectionOptions,
  SqliteBucketStorage,
  SQLOpenFactory
} from '@powersync/common';

import { NodeRemote } from '../sync/stream/NodeRemote.js';
import { NodeStreamingSyncImplementation } from '../sync/stream/NodeStreamingSyncImplementation.js';

import { BetterSQLite3DBAdapter } from './BetterSQLite3DBAdapter.js';
import { NodeSQLOpenOptions } from './options.js';
import { Dispatcher } from 'undici';

export type NodePowerSyncDatabaseOptions = PowerSyncDatabaseOptions & {
  database: DBAdapter | SQLOpenFactory | NodeSQLOpenOptions;
  /**
   * Options to override how the SDK will connect to the sync service.
   *
   * This option is intended to be used for internal tests.
   */
  remoteOptions?: Partial<AbstractRemoteOptions>;
};

export type NodeAdditionalConnectionOptions = AdditionalConnectionOptions & {
  /**
   * Optional custom dispatcher for HTTP connections (e.g. using undici).
   * Only used when the connection method is SyncStreamConnectionMethod.HTTP
   */
  dispatcher?: Dispatcher;
};

export type NodePowerSyncConnectionOptions = PowerSyncConnectionOptions & NodeAdditionalConnectionOptions;

/**
 * A PowerSync database which provides SQLite functionality
 * which is automatically synced.
 *
 * @example
 * ```typescript
 * export const db = new PowerSyncDatabase({
 *  schema: AppSchema,
 *  database: {
 *    dbFilename: 'example.db'
 *  }
 * });
 * ```
 */
export class PowerSyncDatabase extends AbstractPowerSyncDatabase {
  constructor(options: NodePowerSyncDatabaseOptions) {
    super(options);
  }

  async _initialize(): Promise<void> {
    await (this.database as BetterSQLite3DBAdapter).initialize();
  }

  /**
   * Opens a DBAdapter using better-sqlite3 as the default SQLite open factory.
   */
  protected openDBAdapter(options: PowerSyncDatabaseOptionsWithSettings): DBAdapter {
    return new BetterSQLite3DBAdapter(options.database);
  }

  protected generateBucketStorageAdapter(): BucketStorageAdapter {
    return new SqliteBucketStorage(this.database, AbstractPowerSyncDatabase.transactionMutex);
  }

  connect(
    connector: PowerSyncBackendConnector,
    options?: PowerSyncConnectionOptions & { dispatcher?: Dispatcher }
  ): Promise<void> {
    return super.connect(connector, options);
  }

  protected generateSyncStreamImplementation(
    connector: PowerSyncBackendConnector,
    options: NodeAdditionalConnectionOptions
  ): AbstractStreamingSyncImplementation {
<<<<<<< HEAD
    const remote = new NodeRemote(
      connector,
      DEFAULT_REMOTE_LOGGER,
      (this.options as NodePowerSyncDatabaseOptions).remoteOptions
    );
=======
    const remote = new NodeRemote(connector, this.options.logger, { dispatcher: options.dispatcher });
>>>>>>> b3205e29

    return new NodeStreamingSyncImplementation({
      adapter: this.bucketStorageAdapter,
      remote,
      uploadCrud: async () => {
        await this.waitForReady();
        await connector.uploadData(this);
      },
      retryDelayMs: this.options.retryDelayMs,
      crudUploadThrottleMs: this.options.crudUploadThrottleMs,
      identifier: this.database.name
    });
  }
}<|MERGE_RESOLUTION|>--- conflicted
+++ resolved
@@ -24,12 +24,12 @@
 
 export type NodePowerSyncDatabaseOptions = PowerSyncDatabaseOptions & {
   database: DBAdapter | SQLOpenFactory | NodeSQLOpenOptions;
-  /**
+   /**
    * Options to override how the SDK will connect to the sync service.
    *
    * This option is intended to be used for internal tests.
    */
-  remoteOptions?: Partial<AbstractRemoteOptions>;
+   remoteOptions?: Partial<AbstractRemoteOptions>;
 };
 
 export type NodeAdditionalConnectionOptions = AdditionalConnectionOptions & {
@@ -87,15 +87,13 @@
     connector: PowerSyncBackendConnector,
     options: NodeAdditionalConnectionOptions
   ): AbstractStreamingSyncImplementation {
-<<<<<<< HEAD
     const remote = new NodeRemote(
-      connector,
-      DEFAULT_REMOTE_LOGGER,
-      (this.options as NodePowerSyncDatabaseOptions).remoteOptions
+      connector, this.options.logger, 
+      {
+        dispatcher: options.dispatcher,
+        ...(this.options as NodePowerSyncDatabaseOptions).remoteOptions,
+      }
     );
-=======
-    const remote = new NodeRemote(connector, this.options.logger, { dispatcher: options.dispatcher });
->>>>>>> b3205e29
 
     return new NodeStreamingSyncImplementation({
       adapter: this.bucketStorageAdapter,
