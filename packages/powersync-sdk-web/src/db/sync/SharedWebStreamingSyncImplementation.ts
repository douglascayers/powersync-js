<<<<<<< HEAD
import { v4 as uuid } from 'uuid';
=======
>>>>>>> 4d65c56b
import * as Comlink from 'comlink';
import {
  WebStreamingSyncImplementation,
  WebStreamingSyncImplementationOptions
} from './WebStreamingSyncImplementation';
import {
  ManualSharedSyncPayload,
  SharedSyncClientEvent,
  SharedSyncImplementation
} from '../../worker/sync/SharedSyncImplementation';
import { AbstractSharedSyncClientProvider } from '../../worker/sync/AbstractSharedSyncClientProvider';
import { PowerSyncCredentials, SyncStatus, SyncStatusOptions } from '@journeyapps/powersync-sdk-common';
import { openWorkerDatabasePort } from '../../worker/db/open-worker-database';

/**
 * The shared worker will trigger methods on this side of the message port
 * via this client provider.
 */
class SharedSyncClientProvider extends AbstractSharedSyncClientProvider {
  constructor(
    protected options: WebStreamingSyncImplementationOptions,
    public statusChanged: (status: SyncStatusOptions) => void
  ) {
    super();
  }

  async fetchCredentials(): Promise<PowerSyncCredentials | null> {
    const credentials = await this.options.remote.getCredentials();
    if (credentials == null) {
      return null;
    }
    /**
     * The credentials need to be serializable.
     * Users might extend [PowerSyncCredentials] to contain
     * items which are not serializable.
     * This returns only the essential fields.
     */
    return {
      endpoint: credentials.endpoint,
      token: credentials.token,
      expiresAt: credentials.expiresAt
    };
  }

  uploadCrud(): Promise<void> {
    return this.options.uploadCrud();
  }

  get logger() {
    return this.options.logger;
  }

  trace(...x: any[]): void {
    this.logger?.trace(...x);
  }
  debug(...x: any[]): void {
    this.logger?.debug(...x);
  }
  info(...x: any[]): void {
    this.logger?.info(...x);
  }
  log(...x: any[]): void {
    this.logger?.log(...x);
  }
  warn(...x: any[]): void {
    this.logger?.warn(...x);
  }
  error(...x: any[]): void {
    this.logger?.error(...x);
  }
  time(label: string): void {
    this.logger?.time(label);
  }
  timeEnd(label: string): void {
    this.logger?.timeEnd(label);
  }
}

export class SharedWebStreamingSyncImplementation extends WebStreamingSyncImplementation {
  protected syncManager: Comlink.Remote<SharedSyncImplementation>;
  protected clientProvider: SharedSyncClientProvider;
  protected messagePort: MessagePort;

  protected isInitialized: Promise<void>;

  constructor(options: WebStreamingSyncImplementationOptions) {
    super(options);

    /**
     * Configure or connect to the shared sync worker.
     * This worker will manage all syncing operations remotely.
     */
    const syncWorker = new SharedWorker(
      new URL('../../worker/sync/SharedSyncImplementation.worker.js', import.meta.url),
      {
        /* @vite-ignore */
        name: `shared-sync-${this.webOptions.identifier}`,
        type: 'module'
      }
    );
    this.messagePort = syncWorker.port;
    this.syncManager = Comlink.wrap<SharedSyncImplementation>(this.messagePort);
    this.triggerCrudUpload = this.syncManager.triggerCrudUpload;

    /**
     * Opens MessagePort to the existing shared DB worker.
     * The sync worker cannot initiate connections directly to the
     * DB worker, but a port to the DB worker can be transferred to the
     * sync worker.
     */
    const { crudUploadThrottleMs, identifier, retryDelayMs } = this.options;
    const dbOpenerPort = openWorkerDatabasePort(this.options.identifier!, true) as MessagePort;
    this.isInitialized = this.syncManager.init(Comlink.transfer(dbOpenerPort, [dbOpenerPort]), {
      dbName: this.options.identifier!,
      streamOptions: {
        crudUploadThrottleMs,
        identifier,
        retryDelayMs
      }
    });

    /**
     * Pass along any sync status updates to this listener
     */
    this.clientProvider = new SharedSyncClientProvider(this.options, (status) => {
      this.iterateListeners((l) => this.updateSyncStatus(status));
    });

    /**
     * The sync worker will call this client provider when it needs
     * to fetch credentials or upload data.
     * This performs bi-directional method calling.
     */
    Comlink.expose(this.clientProvider, this.messagePort);
  }

  /**
   * Starts the sync process, this effectively acts as a call to
   * `connect` if not yet connected.
   */
  async connect(): Promise<void> {
    await this.waitForReady();
    return this.syncManager.connect();
  }

  async disconnect(): Promise<void> {
    await this.waitForReady();
    return this.syncManager.disconnect();
  }

  async getWriteCheckpoint(): Promise<string> {
    await this.waitForReady();
    return this.syncManager.getWriteCheckpoint();
  }

  async hasCompletedSync(): Promise<boolean> {
    return this.syncManager.hasCompletedSync();
  }

  async dispose(): Promise<void> {
    await this.waitForReady();
    // Signal the shared worker that this client is closing its connection to the worker
    const closeMessagePayload: ManualSharedSyncPayload = {
      event: SharedSyncClientEvent.CLOSE_CLIENT,
      data: {}
    };

    (localStorage as any).setItem('posting close' + Math.random(), `$}`);

    this.messagePort.postMessage(closeMessagePayload);

    // Release the proxy
    this.syncManager[Comlink.releaseProxy]();
  }

  async waitForReady() {
    return this.isInitialized;
  }

  /**
   * Used in tests to force a connection states
   */
  private async _testUpdateStatus(status: SyncStatus) {
    return (this.syncManager as any).syncStreamClient.updateSyncStatus(status.toJSON());
  }
}<|MERGE_RESOLUTION|>--- conflicted
+++ resolved
@@ -1,7 +1,3 @@
-<<<<<<< HEAD
-import { v4 as uuid } from 'uuid';
-=======
->>>>>>> 4d65c56b
 import * as Comlink from 'comlink';
 import {
   WebStreamingSyncImplementation,
