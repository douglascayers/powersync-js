import Logger from 'js-logger';
import p from 'p-defer';
import { afterEach, beforeAll, beforeEach, describe, expect, it, vi } from 'vitest';
import { ConnectedDatabaseUtils, generateConnectedDatabase } from './utils/generateConnectedDatabase';

// Don't want to actually export the warning string from the package
const PARTIAL_WARNING = 'Potentially previously uploaded CRUD entries are still present';

describe('CRUD Uploads', () => {
  let connectedUtils: ConnectedDatabaseUtils;
  const logger = Logger.get('crud-logger');

  beforeAll(() => Logger.useDefaults());

  beforeEach(async () => {
    connectedUtils = await generateConnectedDatabase({
      powerSyncOptions: {
        dbFilename: 'crud-uploads-test.db',
        logger,
        crudUploadThrottleMs: 1_000,
        flags: {
          enableMultiTabs: false,
        }
      }
    });
  });

  afterEach(async () => {
<<<<<<< HEAD
    connectedUtils.remote.streamController?.close();
=======
    connectedUtils?.remote.streamController?.close();
    await connectedUtils?.powersync.disconnectAndClear();
    await connectedUtils?.powersync.close();
>>>>>>> b9131809
  });

  it('should warn for missing upload operations in uploadData', async () => {
    const { powersync, uploadSpy } = connectedUtils;
    const loggerSpy = vi.spyOn(logger, 'warn');

    const deferred = p();

    uploadSpy.mockImplementation(async (db) => {
      // This upload method does not perform an upload
      deferred.resolve();
    });

    // Create something with CRUD in it.
    await powersync.execute('INSERT into users (id, name) VALUES (uuid(), ?)', ['steven']);

    // The empty upload handler should have been called
    // Timeouts seem to be weird in Vitest Browser mode.
    // This makes the check below more stable.
    await deferred.promise;

    await vi.waitFor(
      () => {
        expect(loggerSpy.mock.calls.find((logArgs) => logArgs[0].includes(PARTIAL_WARNING))).exist;
      },
      {
        timeout: 500,
        interval: 100
      }
    );
  });

  it('should immediately upload sequential transactions', async () => {
    const { powersync, uploadSpy } = connectedUtils;
    const loggerSpy = vi.spyOn(logger, 'warn');

    const deferred = p();

    uploadSpy.mockImplementation(async (db) => {
      const nextTransaction = await db.getNextCrudTransaction();
      if (!nextTransaction) {
        return;
      }
      // Mockingly delete the crud op in order to progress through the CRUD queue
      for (const op of nextTransaction.crud) {
        await db.execute(`DELETE FROM ps_crud WHERE id = ?`, [op.clientId]);
      }

      deferred.resolve();
    });

    // Create the first item
    await powersync.execute('INSERT into users (id, name) VALUES (uuid(), ?)', ['steven']);

    // Modify the first item in a new transaction
    await powersync.execute(`
        UPDATE
            users
        SET
            name = 'Mugi'
        WHERE
            name = 'steven'`);

    // Create a second item
    await powersync.execute('INSERT into users (id, name) VALUES (uuid(), ?)', ['steven2']);

    // The empty upload handler should have been called.
    // Timeouts seem to be weird in Vitest Browser mode.
    // This makes the check below more stable.
    await deferred.promise;

    await vi.waitFor(
      () => {
        expect(uploadSpy.mock.calls.length).eq(3);
      },
      {
        timeout: 5_000,
        interval: 300
      }
    );

    expect(loggerSpy.mock.calls.find((logArgs) => logArgs[0].includes(PARTIAL_WARNING))).toBeUndefined;
  });
});<|MERGE_RESOLUTION|>--- conflicted
+++ resolved
@@ -26,13 +26,7 @@
   });
 
   afterEach(async () => {
-<<<<<<< HEAD
     connectedUtils.remote.streamController?.close();
-=======
-    connectedUtils?.remote.streamController?.close();
-    await connectedUtils?.powersync.disconnectAndClear();
-    await connectedUtils?.powersync.close();
->>>>>>> b9131809
   });
 
   it('should warn for missing upload operations in uploadData', async () => {
