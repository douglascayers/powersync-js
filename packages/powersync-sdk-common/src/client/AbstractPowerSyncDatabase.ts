import { Mutex } from 'async-mutex';
import { EventIterator } from 'event-iterator';
import Logger, { ILogger } from 'js-logger';
import throttle from 'lodash/throttle';
import {
  BatchedUpdateNotification,
  DBAdapter,
  QueryResult,
  Transaction,
  UpdateNotification,
  isBatchedUpdateNotification
} from '../db/DBAdapter';
import { SyncStatus } from '../db/crud/SyncStatus';
import { UploadQueueStats } from '../db/crud/UploadQueueStatus';
import { Schema } from '../db/schema/Schema';
import { BaseObserver } from '../utils/BaseObserver';
import { mutexRunExclusive } from '../utils/mutex';
import { quoteIdentifier } from '../utils/strings';
import { PowerSyncBackendConnector } from './connection/PowerSyncBackendConnector';
import { BucketStorageAdapter, PSInternalTable } from './sync/bucket/BucketStorageAdapter';
import { CrudBatch } from './sync/bucket/CrudBatch';
import { CrudEntry, CrudEntryJSON } from './sync/bucket/CrudEntry';
import { CrudTransaction } from './sync/bucket/CrudTransaction';
import {
  AbstractStreamingSyncImplementation,
  DEFAULT_CRUD_UPLOAD_THROTTLE_MS,
  StreamingSyncImplementationListener,
  StreamingSyncImplementation
} from './sync/stream/AbstractStreamingSyncImplementation';

export interface DisconnectAndClearOptions {
  /** When set to false, data in local-only tables is preserved. */
  clearLocal?: boolean;
}

export interface PowerSyncDatabaseOptions {
  /** Schema used for the local database. */
  schema: Schema;
  database: DBAdapter;
  /**
   * Delay for retrying sync streaming operations
   * from the PowerSync backend after an error occurs.
   */
  retryDelay?: number;
  /**
   * Backend Connector CRUD operations are throttled
   * to occur at most every `crudUploadThrottleMs`
   * milliseconds.
   */
  crudUploadThrottleMs?: number;
  logger?: ILogger;
}

export interface SQLWatchOptions {
  signal?: AbortSignal;
  tables?: string[];
  /** The minimum interval between queries. */
  throttleMs?: number;
  /**
   * Allows for watching any SQL table
   * by not removing PowerSync table name prefixes
   */
  rawTableNames?: boolean;
}

export interface WatchOnChangeEvent {
  changedTables: string[];
}

export interface WatchHandler {
  onResult: (results: QueryResult) => void;
  onError?: (error: Error) => void;
}

export interface WatchOnChangeHandler {
  onChange: (event: WatchOnChangeEvent) => void;
  onError?: (error: Error) => void;
}

export interface PowerSyncDBListener extends StreamingSyncImplementationListener {
  initialized: () => void;
}

export interface PowerSyncCloseOptions {
  /**
   * Disconnect the sync stream client if connected.
   * This is usually true, but can be false for Web when using
   * multiple tabs and a shared sync provider.
   */
  disconnect?: boolean;
}

const POWERSYNC_TABLE_MATCH = /(^ps_data__|^ps_data_local__)/;

const DEFAULT_DISCONNECT_CLEAR_OPTIONS: DisconnectAndClearOptions = {
  clearLocal: true
};

export const DEFAULT_POWERSYNC_CLOSE_OPTIONS: PowerSyncCloseOptions = {
  disconnect: true
};

export const DEFAULT_WATCH_THROTTLE_MS = 30;

export const DEFAULT_POWERSYNC_DB_OPTIONS = {
  retryDelay: 5000,
  logger: Logger.get('PowerSyncDatabase'),
  crudUploadThrottleMs: DEFAULT_CRUD_UPLOAD_THROTTLE_MS
};

/**
 * Requesting nested or recursive locks can block the application in some circumstances.
 * This default lock timeout will act as a failsafe to throw an error if a lock cannot
 * be obtained.
 */
export const DEFAULT_LOCK_TIMEOUT_MS = 120_000; // 2 mins

export abstract class AbstractPowerSyncDatabase extends BaseObserver<PowerSyncDBListener> {
  /**
   * Transactions should be queued in the DBAdapter, but we also want to prevent
   * calls to `.execute` while an async transaction is running.
   */
  protected static transactionMutex: Mutex = new Mutex();

  /**
   * Returns true if the connection is closed.
   */
  closed: boolean;
  ready: boolean;

  /**
   * Current connection status.
   */
  currentStatus: SyncStatus;

  syncStreamImplementation?: StreamingSyncImplementation;
  sdkVersion: string;

  protected bucketStorageAdapter: BucketStorageAdapter;
  private syncStatusListenerDisposer?: () => void;
  protected _isReadyPromise: Promise<void>;

  private hasSyncedWatchDisposer?: () => void;

  protected _schema: Schema;

  constructor(protected options: PowerSyncDatabaseOptions) {
    super();
    this.bucketStorageAdapter = this.generateBucketStorageAdapter();
    this.closed = false;
    this.currentStatus = new SyncStatus({});
    this.options = { ...DEFAULT_POWERSYNC_DB_OPTIONS, ...options };
    this._schema = options.schema;
    this.ready = false;
    this.sdkVersion = '';
    // Start async init
    this._isReadyPromise = this.initialize();
  }

  /**
   * Schema used for the local database.
   */
  get schema() {
    return this._schema;
  }

  /**
   * The underlying database.
   *
   * For the most part, behavior is the same whether querying on the underlying database, or on {@link AbstractPowerSyncDatabase}.
   */
  get database() {
    return this.options.database;
  }

  /**
   * Whether a connection to the PowerSync service is currently open.
   */
  get connected() {
    return this.currentStatus?.connected || false;
  }

  protected abstract generateSyncStreamImplementation(
    connector: PowerSyncBackendConnector
  ): AbstractStreamingSyncImplementation;

  protected abstract generateBucketStorageAdapter(): BucketStorageAdapter;

  /**
   * @returns A promise which will resolve once initialization is completed.
   */
  async waitForReady(): Promise<void> {
    if (this.ready) {
      return;
    }

    await this._isReadyPromise;
  }

  /**
   * @returns A promise which will resolve once the first full sync has completed.
   */
  async waitForFirstSync(signal?: AbortSignal): Promise<void> {
    if (this.currentStatus.hasSynced) {
      return;
    }
    return new Promise((resolve) => {
      const dispose = this.registerListener({
        statusChanged: (status) => {
          if (status.hasSynced) {
            dispose();
            resolve();
          }
        }
      });

      signal?.addEventListener('abort', () => {
        dispose();
        resolve();
      });
    });
  }

  /**
   * Allows for extended implementations to execute custom initialization
   * logic as part of the total init process
   */
  abstract _initialize(): Promise<void>;

  /**
   * Entry point for executing initialization logic.
   * This is to be automatically executed in the constructor.
   */
  protected async initialize() {
    await this._initialize();
    await this.bucketStorageAdapter.init();
    const version = await this.options.database.execute('SELECT powersync_rs_version()');
    this.sdkVersion = version.rows?.item(0)['powersync_rs_version()'] ?? '';
    await this.updateSchema(this.options.schema);
<<<<<<< HEAD
    await this.database.execute('PRAGMA RECURSIVE_TRIGGERS=TRUE');
=======
    this.updateHasSynced();
>>>>>>> cb687f0b
    this.ready = true;
    this.iterateListeners((cb) => cb.initialized?.());
  }

  protected async updateHasSynced() {
    const syncedSQL = 'SELECT 1 FROM ps_buckets WHERE last_applied_op > 0 LIMIT 1';

    const abortController = new AbortController();
    this.hasSyncedWatchDisposer = () => abortController.abort();

    // Abort the watch after the first sync is detected
    this.watch(
      syncedSQL,
      [],
      {
        onResult: (result) => {
          const hasSynced = !!result.rows?.length;

          if (hasSynced != this.currentStatus.hasSynced) {
            this.currentStatus = new SyncStatus({ ...this.currentStatus.toJSON(), hasSynced });
            this.iterateListeners((l) => l.statusChanged?.(this.currentStatus));
          }

          if (hasSynced) {
            abortController.abort();
          }
        },
        onError: (ex) => {
          this.options.logger?.warn('Failure while watching synced state', ex);
          abortController.abort();
        }
      },
      {
        rawTableNames: true,
        signal: abortController.signal
      }
    );
  }

  /**
   * Replace the schema with a new version. This is for advanced use cases - typically the schema should just be specified once in the constructor.
   *
   * Cannot be used while connected - this should only be called before {@link AbstractPowerSyncDatabase.connect}.
   */
  async updateSchema(schema: Schema) {
    if (this.syncStreamImplementation) {
      throw new Error('Cannot update schema while connected');
    }

    /**
     * TODO
     * Validations only show a warning for now.
     * The next major release should throw an exception.
     */
    try {
      schema.validate();
    } catch (ex) {
      this.options.logger?.warn('Schema validation failed. Unexpected behaviour could occur', ex);
    }
    this._schema = schema;
    await this.database.execute('SELECT powersync_replace_schema(?)', [JSON.stringify(this.schema.toJSON())]);
  }

  /**
   * Wait for initialization to complete.
   * While initializing is automatic, this helps to catch and report initialization errors.
   */
  async init() {
    return this.waitForReady();
  }

  /**
   * Connects to stream of events from the PowerSync instance.
   */
  async connect(connector: PowerSyncBackendConnector) {
    await this.waitForReady();

    // close connection if one is open
    await this.disconnect();
    if (this.closed) {
      throw new Error('Cannot connect using a closed client');
    }

    this.syncStreamImplementation = this.generateSyncStreamImplementation(connector);
    this.syncStatusListenerDisposer = this.syncStreamImplementation.registerListener({
      statusChanged: (status) => {
        this.currentStatus = new SyncStatus({ ...status.toJSON(), hasSynced: this.currentStatus?.hasSynced });
        this.iterateListeners((cb) => cb.statusChanged?.(this.currentStatus));
      }
    });

    await this.syncStreamImplementation.waitForReady();
    this.syncStreamImplementation.triggerCrudUpload();
    await this.syncStreamImplementation.connect();
  }

  /**
   * Close the sync connection.
   *
   * Use {@link connect} to connect again.
   */
  async disconnect() {
    await this.waitForReady();
    await this.syncStreamImplementation?.disconnect();
    this.syncStatusListenerDisposer?.();
    await this.syncStreamImplementation?.dispose();
    this.syncStreamImplementation = undefined;
  }

  /**
   *  Disconnect and clear the database.
   *  Use this when logging out.
   *  The database can still be queried after this is called, but the tables
   *  would be empty.
   *
   * To preserve data in local-only tables, set clearLocal to false.
   */
  async disconnectAndClear(options = DEFAULT_DISCONNECT_CLEAR_OPTIONS) {
    await this.disconnect();
    await this.waitForReady();

    const { clearLocal } = options;

    // TODO DB name, verify this is necessary with extension
    await this.database.writeTransaction(async (tx) => {
      await tx.execute(`DELETE FROM ${PSInternalTable.OPLOG}`);
      await tx.execute(`DELETE FROM ${PSInternalTable.CRUD}`);
      await tx.execute(`DELETE FROM ${PSInternalTable.BUCKETS}`);

      const tableGlob = clearLocal ? 'ps_data_*' : 'ps_data__*';

      const existingTableRows = await tx.execute(
        `
      SELECT name FROM sqlite_master WHERE type='table' AND name GLOB ?
      `,
        [tableGlob]
      );

      if (!existingTableRows.rows?.length) {
        return;
      }
      for (const row of existingTableRows.rows._array) {
        await tx.execute(`DELETE FROM ${quoteIdentifier(row.name)} WHERE 1`);
      }
    });
  }

  /**
   * Close the database, releasing resources.
   *
   * Also disconnects any active connection.
   *
   * Once close is called, this connection cannot be used again - a new one
   * must be constructed.
   */
  async close(options: PowerSyncCloseOptions = DEFAULT_POWERSYNC_CLOSE_OPTIONS) {
    await this.waitForReady();
    this.hasSyncedWatchDisposer?.();

    const { disconnect } = options;
    if (disconnect) {
      await this.disconnect();
    }

    await this.syncStreamImplementation?.dispose();
    this.database.close();
    this.closed = true;
  }

  /**
   * Get upload queue size estimate and count.
   */
  async getUploadQueueStats(includeSize?: boolean): Promise<UploadQueueStats> {
    return this.readTransaction(async (tx) => {
      if (includeSize) {
        const result = await tx.execute(
          `SELECT SUM(cast(data as blob) + 20) as size, count(*) as count FROM ${PSInternalTable.CRUD}`
        );

        const row = result.rows!.item(0);
        return new UploadQueueStats(row?.count ?? 0, row?.size ?? 0);
      } else {
        const result = await tx.execute(`SELECT count(*) as count FROM ${PSInternalTable.CRUD}`);
        const row = result.rows!.item(0);
        return new UploadQueueStats(row?.count ?? 0);
      }
    });
  }

  /**
   * Get a batch of crud data to upload.
   *
   * Returns null if there is no data to upload.
   *
   * Use this from the {@link PowerSyncBackendConnector.uploadData} callback.
   *
   * Once the data have been successfully uploaded, call {@link CrudBatch.complete} before
   * requesting the next batch.
   *
   * Use {@link limit} to specify the maximum number of updates to return in a single
   * batch.
   *
   * This method does include transaction ids in the result, but does not group
   * data by transaction. One batch may contain data from multiple transactions,
   * and a single transaction may be split over multiple batches.
   */
  async getCrudBatch(limit: number): Promise<CrudBatch | null> {
    const result = await this.getAll<CrudEntryJSON>(
      `SELECT id, tx_id, data FROM ${PSInternalTable.CRUD} ORDER BY id ASC LIMIT ?`,
      [limit + 1]
    );

    const all: CrudEntry[] = result.map((row) => CrudEntry.fromRow(row)) ?? [];

    let haveMore = false;
    if (all.length > limit) {
      all.pop();
      haveMore = true;
    }
    if (all.length == 0) {
      return null;
    }

    const last = all[all.length - 1];
    return new CrudBatch(all, haveMore, async (writeCheckpoint?: string) =>
      this.handleCrudCheckpoint(last.clientId, writeCheckpoint)
    );
  }

  /**
   * Get the next recorded transaction to upload.
   *
   * Returns null if there is no data to upload.
   *
   * Use this from the {@link PowerSyncBackendConnector.uploadData} callback.
   *
   * Once the data have been successfully uploaded, call {@link CrudTransaction.complete} before
   * requesting the next transaction.
   *
   * Unlike {@link getCrudBatch}, this only returns data from a single transaction at a time.
   * All data for the transaction is loaded into memory.
   */
  async getNextCrudTransaction(): Promise<CrudTransaction | null> {
    return await this.readTransaction(async (tx) => {
      const first = await tx.getOptional<CrudEntryJSON>(
        `SELECT id, tx_id, data FROM ${PSInternalTable.CRUD} ORDER BY id ASC LIMIT 1`
      );

      if (!first) {
        return null;
      }
      const txId = first.tx_id;

      let all: CrudEntry[];
      if (!txId) {
        all = [CrudEntry.fromRow(first)];
      } else {
        const result = await tx.getAll<CrudEntryJSON>(
          `SELECT id, tx_id, data FROM ${PSInternalTable.CRUD} WHERE tx_id = ? ORDER BY id ASC`,
          [txId]
        );
        all = result.map((row) => CrudEntry.fromRow(row));
      }

      const last = all[all.length - 1];

      return new CrudTransaction(
        all,
        async (writeCheckpoint?: string) => this.handleCrudCheckpoint(last.clientId, writeCheckpoint),
        txId
      );
    });
  }

  private async handleCrudCheckpoint(lastClientId: number, writeCheckpoint?: string) {
    return this.writeTransaction(async (tx) => {
      await tx.execute(`DELETE FROM ${PSInternalTable.CRUD} WHERE id <= ?`, [lastClientId]);
      if (writeCheckpoint) {
        const check = await tx.execute(`SELECT 1 FROM ${PSInternalTable.CRUD} LIMIT 1`);
        if (!check.rows?.length) {
          await tx.execute(`UPDATE ${PSInternalTable.BUCKETS} SET target_op = ? WHERE name='$local'`, [
            writeCheckpoint
          ]);
        }
      } else {
        await tx.execute(`UPDATE ${PSInternalTable.BUCKETS} SET target_op = ? WHERE name='$local'`, [
          this.bucketStorageAdapter.getMaxOpId()
        ]);
      }
    });
  }

  /**
   * Execute a write (INSERT/UPDATE/DELETE) query
   * and optionally return results.
   */
  async execute(sql: string, parameters?: any[]) {
    await this.waitForReady();
    return this.database.execute(sql, parameters);
  }

  /**
   * Execute a write query (INSERT/UPDATE/DELETE) multiple times with each parameter set
   * and optionally return results.
   * This is faster than executing separately with each parameter set.
   */
  async executeBatch(sql: string, parameters?: any[][]) {
    await this.waitForReady();
    return this.database.executeBatch(sql, parameters);
  }

  /**
   *  Execute a read-only query and return results.
   */
  async getAll<T>(sql: string, parameters?: any[]): Promise<T[]> {
    await this.waitForReady();
    return this.database.getAll(sql, parameters);
  }

  /**
   * Execute a read-only query and return the first result, or null if the ResultSet is empty.
   */
  async getOptional<T>(sql: string, parameters?: any[]): Promise<T | null> {
    await this.waitForReady();
    return this.database.getOptional(sql, parameters);
  }

  /**
   * Execute a read-only query and return the first result, error if the ResultSet is empty.
   */
  async get<T>(sql: string, parameters?: any[]): Promise<T> {
    await this.waitForReady();
    return this.database.get(sql, parameters);
  }

  /**
   * Takes a read lock, without starting a transaction.
   * In most cases, {@link readTransaction} should be used instead.
   */
  async readLock<T>(callback: (db: DBAdapter) => Promise<T>) {
    await this.waitForReady();
    return mutexRunExclusive(AbstractPowerSyncDatabase.transactionMutex, () => callback(this.database));
  }

  /**
   * Takes a global lock, without starting a transaction.
   * In most cases, {@link writeTransaction} should be used instead.
   */
  async writeLock<T>(callback: (db: DBAdapter) => Promise<T>) {
    await this.waitForReady();
    return mutexRunExclusive(AbstractPowerSyncDatabase.transactionMutex, async () => {
      const res = await callback(this.database);
      return res;
    });
  }

  /**
   * Open a read-only transaction.
   * Read transactions can run concurrently to a write transaction.
   * Changes from any write transaction are not visible to read transactions started before it.
   */
  async readTransaction<T>(
    callback: (tx: Transaction) => Promise<T>,
    lockTimeout: number = DEFAULT_LOCK_TIMEOUT_MS
  ): Promise<T> {
    await this.waitForReady();
    return this.database.readTransaction(
      async (tx) => {
        const res = await callback({ ...tx });
        await tx.rollback();
        return res;
      },
      { timeoutMs: lockTimeout }
    );
  }

  /**
   * Open a read-write transaction.
   * This takes a global lock - only one write transaction can execute against the database at a time.
   * Statements within the transaction must be done on the provided {@link Transaction} interface.
   */
  async writeTransaction<T>(
    callback: (tx: Transaction) => Promise<T>,
    lockTimeout: number = DEFAULT_LOCK_TIMEOUT_MS
  ): Promise<T> {
    await this.waitForReady();
    return this.database.writeTransaction(
      async (tx) => {
        const res = await callback(tx);
        await tx.commit();
        return res;
      },
      { timeoutMs: lockTimeout }
    );
  }

  /**
   * This version of `watch` uses {@link AsyncGenerator}, for documentation see {@link watchWithAsyncGenerator}.
   * Can be overloaded to use a callback handler instead, for documentation see {@link watchWithCallback}.
   *
   * @example
   * ```javascript
   * async *attachmentIds() {
   *   for await (const result of this.powersync.watch(
   *     `SELECT photo_id as id FROM todos WHERE photo_id IS NOT NULL`,
   *     []
   *   )) {
   *     yield result.rows?._array.map((r) => r.id) ?? [];
   *   }
   * }
   * ```
   */
  watch(sql: string, parameters?: any[], options?: SQLWatchOptions): AsyncIterable<QueryResult>;
  /**
   * See {@link watchWithCallback}.
   *
   * @example
   * ```javascript
   * onAttachmentIdsChange(onResult) {
   *   this.powersync.watch(
   *     `SELECT photo_id as id FROM todos WHERE photo_id IS NOT NULL`,
   *     [],
   *     {
   *       onResult: (result) => onResult(result.rows?._array.map((r) => r.id) ?? [])
   *     }
   *   );
   * }
   * ```
   */
  watch(sql: string, parameters?: any[], handler?: WatchHandler, options?: SQLWatchOptions): void;

  watch(
    sql: string,
    parameters?: any[],
    handlerOrOptions?: WatchHandler | SQLWatchOptions,
    maybeOptions?: SQLWatchOptions
  ): void | AsyncIterable<QueryResult> {
    if (handlerOrOptions && typeof handlerOrOptions === 'object' && 'onResult' in handlerOrOptions) {
      const handler = handlerOrOptions as WatchHandler;
      const options = maybeOptions;

      return this.watchWithCallback(sql, parameters, handler, options);
    }

    const options = handlerOrOptions as SQLWatchOptions | undefined;
    return this.watchWithAsyncGenerator(sql, parameters, options);
  }

  /**
   * Execute a read query every time the source tables are modified.
   * Use {@link SQLWatchOptions.throttleMs} to specify the minimum interval between queries.
   * Source tables are automatically detected using `EXPLAIN QUERY PLAN`.
   *
   * Note that the `onChange` callback member of the handler is required.
   */
  watchWithCallback(sql: string, parameters?: any[], handler?: WatchHandler, options?: SQLWatchOptions): void {
    const { onResult, onError = this.options.logger?.error } = handler ?? {};
    if (!onResult) {
      throw new Error('onResult is required');
    }

    (async () => {
      try {
        const resolvedTables = await this.resolveTables(sql, parameters, options);

        // Fetch initial data
        const result = await this.executeReadOnly(sql, parameters);
        onResult(result);

        this.onChangeWithCallback(
          {
            onChange: async () => {
              try {
                const result = await this.executeReadOnly(sql, parameters);
                onResult(result);
              } catch (error) {
                onError?.(error);
              }
            },
            onError
          },
          {
            ...(options ?? {}),
            tables: resolvedTables
          }
        );
      } catch (error) {
        onError?.(error);
      }
    })();
  }

  /**
   * Execute a read query every time the source tables are modified.
   * Use {@link SQLWatchOptions.throttleMs} to specify the minimum interval between queries.
   * Source tables are automatically detected using `EXPLAIN QUERY PLAN`.
   */
  watchWithAsyncGenerator(sql: string, parameters?: any[], options?: SQLWatchOptions): AsyncIterable<QueryResult> {
    return new EventIterator<QueryResult>((eventOptions) => {
      (async () => {
        const resolvedTables = await this.resolveTables(sql, parameters, options);

        // Fetch initial data
        eventOptions.push(await this.executeReadOnly(sql, parameters));

        for await (const event of this.onChangeWithAsyncGenerator({
          ...(options ?? {}),
          tables: resolvedTables
        })) {
          eventOptions.push(await this.executeReadOnly(sql, parameters));
        }
      })();
    });
  }

  async resolveTables(sql: string, parameters?: any[], options?: SQLWatchOptions): Promise<string[]> {
    const resolvedTables = options?.tables ? [...options.tables] : [];
    if (!options?.tables) {
      const explained = await this.getAll<{ opcode: string; p3: number; p2: number }>(`EXPLAIN ${sql}`, parameters);
      const rootPages = explained
        .filter((row) => row.opcode == 'OpenRead' && row.p3 == 0 && typeof row.p2 == 'number')
        .map((row) => row.p2);
      const tables = await this.getAll<{ tbl_name: string }>(
        `SELECT DISTINCT tbl_name FROM sqlite_master WHERE rootpage IN (SELECT json_each.value FROM json_each(?))`,
        [JSON.stringify(rootPages)]
      );
      for (let table of tables) {
        resolvedTables.push(table.tbl_name.replace(POWERSYNC_TABLE_MATCH, ''));
      }
    }

    return resolvedTables;
  }

  /**
   * This version of `onChange` uses {@link AsyncGenerator}, for documentation see {@link onChangeWithAsyncGenerator}.
   * Can be overloaded to use a callback handler instead, for documentation see {@link onChangeWithCallback}.
   *
   * @example
   * ```javascript
   * async monitorChanges() {
   *   for await (const event of this.powersync.onChange({tables: ['todos']})) {
   *     console.log('Detected change event:', event);
   *   }
   * }
   * ```
   */
  onChange(options?: SQLWatchOptions): AsyncIterable<WatchOnChangeEvent>;
  /**
   * See {@link onChangeWithCallback}.
   *
   * @example
   * ```javascript
   * monitorChanges() {
   *   this.powersync.onChange({
   *     onChange: (event) => {
   *       console.log('Change detected:', event);
   *     }
   *   }, { tables: ['todos'] });
   * }
   * ```
   */
  onChange(handler?: WatchOnChangeHandler, options?: SQLWatchOptions): () => void;

  onChange(
    handlerOrOptions?: WatchOnChangeHandler | SQLWatchOptions,
    maybeOptions?: SQLWatchOptions
  ): (() => void) | AsyncIterable<WatchOnChangeEvent> {
    if (handlerOrOptions && typeof handlerOrOptions === 'object' && 'onChange' in handlerOrOptions) {
      const handler = handlerOrOptions as WatchOnChangeHandler;
      const options = maybeOptions;

      return this.onChangeWithCallback(handler, options);
    }

    const options = handlerOrOptions as SQLWatchOptions | undefined;
    return this.onChangeWithAsyncGenerator(options);
  }

  /**
   * Invoke the provided callback on any changes to any of the specified tables.
   *
   * This is preferred over {@link watchWithCallback} when multiple queries need to be performed
   * together when data is changed.
   *
   * Note that the `onChange` callback member of the handler is required.
   *
   * Returns dispose function to stop watching.
   */
  onChangeWithCallback(handler?: WatchOnChangeHandler, options?: SQLWatchOptions): () => void {
    const { onChange, onError = this.options.logger?.error } = handler ?? {};
    if (!onChange) {
      throw new Error('onChange is required');
    }

    const resolvedOptions = options ?? {};
    const watchedTables = new Set(resolvedOptions.tables ?? []);

    const changedTables = new Set<string>();
    const throttleMs = resolvedOptions.throttleMs ?? DEFAULT_WATCH_THROTTLE_MS;

    const flushTableUpdates = throttle(
      () =>
        this.handleTableChanges(changedTables, watchedTables, (intersection) => {
          if (resolvedOptions?.signal?.aborted) return;

          onChange({ changedTables: intersection });
        }),
      throttleMs,
      { leading: false, trailing: true }
    );

    const dispose = this.database.registerListener({
      tablesUpdated: async (update) => {
        try {
          const { rawTableNames } = resolvedOptions;
          this.processTableUpdates(update, rawTableNames, changedTables);
          flushTableUpdates();
        } catch (error) {
          onError?.(error);
        }
      }
    });

    resolvedOptions.signal?.addEventListener('abort', () => {
      dispose();
    });

    return () => dispose();
  }

  /**
   * Create a Stream of changes to any of the specified tables.
   *
   * This is preferred over {@link watchWithAsyncGenerator} when multiple queries need to be performed
   * together when data is changed.
   *
   * Note, do not declare this as `async *onChange` as it will not work in React Native
   */
  onChangeWithAsyncGenerator(options?: SQLWatchOptions): AsyncIterable<WatchOnChangeEvent> {
    const resolvedOptions = options ?? {};

    return new EventIterator<WatchOnChangeEvent>((eventOptions) => {
      const dispose = this.onChangeWithCallback(
        {
          onChange: (event): void => {
            eventOptions.push(event);
          },
          onError: (error) => {
            eventOptions.fail(error);
          }
        },
        options
      );

      resolvedOptions.signal?.addEventListener('abort', () => {
        eventOptions.stop();
        // Maybe fail?
      });

      return () => dispose();
    });
  }

  private handleTableChanges(
    changedTables: Set<string>,
    watchedTables: Set<string>,
    onDetectedChanges: (changedTables: string[]) => void
  ): void {
    if (changedTables.size > 0) {
      const intersection = Array.from(changedTables.values()).filter((change) => watchedTables.has(change));
      if (intersection.length) {
        onDetectedChanges(intersection);
      }
    }
    changedTables.clear();
  }

  private processTableUpdates(
    updateNotification: BatchedUpdateNotification | UpdateNotification,
    rawTableNames: boolean | undefined,
    changedTables: Set<string>
  ): void {
    const tables = isBatchedUpdateNotification(updateNotification)
      ? updateNotification.tables
      : [updateNotification.table];

    const filteredTables = rawTableNames ? tables : tables.filter((t) => !!t.match(POWERSYNC_TABLE_MATCH));
    if (!filteredTables.length) {
      return;
    }

    // Remove any PowerSync table prefixes if necessary
    const mappedTableNames = rawTableNames
      ? filteredTables
      : filteredTables.map((t) => t.replace(POWERSYNC_TABLE_MATCH, ''));

    for (let table of mappedTableNames) {
      changedTables.add(table);
    }
  }

  /**
   * @ignore
   */
  private async executeReadOnly(sql: string, params?: any[]) {
    await this.waitForReady();
    return this.database.readLock((tx) => tx.execute(sql, params));
  }
}<|MERGE_RESOLUTION|>--- conflicted
+++ resolved
@@ -237,11 +237,8 @@
     const version = await this.options.database.execute('SELECT powersync_rs_version()');
     this.sdkVersion = version.rows?.item(0)['powersync_rs_version()'] ?? '';
     await this.updateSchema(this.options.schema);
-<<<<<<< HEAD
+    this.updateHasSynced();
     await this.database.execute('PRAGMA RECURSIVE_TRIGGERS=TRUE');
-=======
-    this.updateHasSynced();
->>>>>>> cb687f0b
     this.ready = true;
     this.iterateListeners((cb) => cb.initialized?.());
   }
